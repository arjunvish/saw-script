{- |
Module      : SAWScript.Value
Description : Value datatype for SAW-Script interpreter.
License     : BSD3
Maintainer  : huffman
Stability   : provisional
-}
{-# OPTIONS_GHC -fno-warn-deprecated-flags #-}
{-# LANGUAGE CPP #-}
{-# LANGUAGE GADTs #-}
{-# LANGUAGE FlexibleContexts #-}
{-# LANGUAGE FlexibleInstances #-}
{-# LANGUAGE GeneralizedNewtypeDeriving #-}
{-# LANGUAGE ImplicitParams #-}
{-# LANGUAGE MultiParamTypeClasses #-}
{-# LANGUAGE OverlappingInstances #-}
{-# LANGUAGE RankNTypes #-}
{-# LANGUAGE ScopedTypeVariables #-}
{-# LANGUAGE TupleSections #-}
{-# LANGUAGE TypeApplications #-}
{-# LANGUAGE TypeFamilies #-}
{-# LANGUAGE ViewPatterns #-}
{-# LANGUAGE DataKinds #-}

module SAWScript.Value where

#if !MIN_VERSION_base(4,8,0)
import Control.Applicative (Applicative)
#endif
import Control.Monad.ST
import qualified Control.Exception as X
import qualified System.IO.Error as IOError
import Control.Monad.IO.Class (MonadIO, liftIO)
import Control.Monad.Reader (ReaderT(..), ask, asks, local)
import Control.Monad.State (StateT(..), get, put)
import Control.Monad.Trans.Class (lift)
import Data.List ( intersperse )
import qualified Data.Map as M
import Data.Map ( Map )
import qualified Text.LLVM    as L
import qualified Text.LLVM.PP as L
import qualified Text.PrettyPrint.HughesPJ as PP
import qualified Text.PrettyPrint.ANSI.Leijen as PPL
import Data.Parameterized.Some
import Data.Typeable

import qualified Data.AIG as AIG

import qualified SAWScript.AST as SS
import qualified SAWScript.Utils as SS
import qualified SAWScript.JavaMethodSpecIR as JIR
import qualified SAWScript.LLVMMethodSpecIR as LIR
import qualified SAWScript.CrucibleMethodSpecIR as CIR
import qualified Verifier.Java.Codebase as JSS
import qualified Text.LLVM.AST as LLVM (Type)
import qualified Text.LLVM.PP as LLVM (ppType)
import SAWScript.JavaExpr (JavaType(..))
import SAWScript.JavaPretty (prettyClass)
import SAWScript.Options (Options(printOutFn),printOutLn,Verbosity)
import SAWScript.Proof
import SAWScript.Prover.SolverStats
import SAWScript.SAWCorePrimitives( concretePrimitives )

import Verifier.SAW.CryptolEnv as CEnv
import Verifier.SAW.FiniteValue (FirstOrderValue, ppFirstOrderValue)
import Verifier.SAW.Rewriter (Simpset, lhsRewriteRule, rhsRewriteRule, listRules)
import Verifier.SAW.SharedTerm hiding (PPOpts(..), defaultPPOpts,
                                       ppTerm, scPrettyTerm)
import qualified Verifier.SAW.SharedTerm as SAWCorePP (PPOpts(..), defaultPPOpts,
                                                       ppTerm, scPrettyTerm)
import Verifier.SAW.TypedTerm

import qualified Verifier.SAW.Simulator.Concrete as Concrete
import qualified Cryptol.Eval as C
import qualified Cryptol.Eval.Value as C
import Verifier.SAW.Cryptol (exportValueWithSchema)
import qualified Cryptol.TypeCheck.AST as Cryptol (Schema)
import qualified Cryptol.Utils.Logger as C (quietLogger)
import Cryptol.Utils.PP (pretty)

import qualified Lang.Crucible.CFG.Core as Crucible (AnyCFG)
import qualified Lang.Crucible.FunctionHandle as Crucible (HandleAllocator)
import qualified Lang.Crucible.LLVM as Crucible
import qualified Lang.Crucible.LLVM.Extension as Crucible
import qualified Lang.Crucible.LLVM.LLVMContext as TyCtx
import qualified Lang.Crucible.LLVM.MemModel.Pointer as Crucible (HasPtrWidth)
import qualified Lang.Crucible.LLVM.Translation as Crucible
import Lang.Crucible.JVM.Translation (JVM)

-- Values ----------------------------------------------------------------------

data Value
  = VBool Bool
  | VString String
  | VInteger Integer
  | VArray [Value]
  | VTuple [Value]
  | VRecord (Map SS.Name Value)
  | VLambda (Value -> TopLevel Value)
  | VTerm TypedTerm
  | VType Cryptol.Schema
  | VReturn Value -- Returned value in unspecified monad
  | VBind Value Value -- Monadic bind in unspecified monad
  | VTopLevel (TopLevel Value)
  | VProofScript (ProofScript Value)
  | VSimpset Simpset
  | VTheorem Theorem
  | VJavaSetup (JavaSetup Value)
  | VLLVMSetup (LLVMSetup Value)
  | VJavaMethodSpec JIR.JavaMethodSpecIR
  | VLLVMMethodSpec LIR.LLVMMethodSpecIR
  -----
  | VCrucibleSetup !(CrucibleSetupM Value)
  | VCrucibleMethodSpec CIR.CrucibleMethodSpecIR
  | VCrucibleSetupValue CIR.SetupValue
  -----
  | VJavaType JavaType
  | VLLVMType LLVM.Type
  | VCryptolModule CryptolModule
  | VJavaClass JSS.Class
  | VLLVMModule LLVMModule
  | VSatResult SatResult
  | VProofResult ProofResult
  | VUninterp Uninterp
  | VAIG AIGNetwork
  | VCFG SAW_CFG
  | VGhostVar CIR.GhostGlobal

<<<<<<< HEAD
type AIGNetwork = AIG.Network ABC.Lit ABC.GIA
type AIGProxy = AIG.Proxy ABC.Lit ABC.GIA
=======
data AIGNetwork where
  AIGNetwork :: (Typeable l, Typeable g, AIG.IsAIG l g) => AIG.Network l g -> AIGNetwork

data AIGProxy where
  AIGProxy :: (Typeable l, Typeable g, AIG.IsAIG l g) => AIG.Proxy l g -> AIGProxy
>>>>>>> 9e7c3e13

data SAW_CFG where
  LLVM_CFG :: Crucible.AnyCFG (Crucible.LLVM arch) -> SAW_CFG
  JVM_CFG :: Crucible.AnyCFG JVM -> SAW_CFG

data LLVMModule =
  LLVMModule
  { modName :: String
  , modMod :: L.Module
  , modTrans :: Some Crucible.ModuleTranslation
  }

showLLVMModule :: LLVMModule -> String
showLLVMModule (LLVMModule name m _) =
  unlines [ "Module: " ++ name
          , "Types:"
          , showParts L.ppTypeDecl (L.modTypes m)
          , "Globals:"
          , showParts ppGlobal' (L.modGlobals m)
          , "External references:"
          , showParts L.ppDeclare (L.modDeclares m)
          , "Definitions:"
          , showParts ppDefine' (L.modDefines m)
          ]
  where
    showParts pp xs = unlines $ map (show . PP.nest 2 . pp) xs
    ppGlobal' g =
      L.ppSymbol (L.globalSym g) PP.<+> PP.char '=' PP.<+>
      L.ppGlobalAttrs (L.globalAttrs g) PP.<+>
      L.ppType (L.globalType g)
    ppDefine' d =
      L.ppMaybe L.ppLinkage (L.defLinkage d) PP.<+>
      L.ppType (L.defRetType d) PP.<+>
      L.ppSymbol (L.defName d) PP.<>
      L.ppArgList (L.defVarArgs d) (map (L.ppTyped L.ppIdent) (L.defArgs d)) PP.<+>
      L.ppMaybe (\gc -> PP.text "gc" PP.<+> L.ppGC gc) (L.defGC d)

data ProofResult
  = Valid SolverStats
  | InvalidMulti SolverStats [(String, FirstOrderValue)]
    deriving (Show)

data SatResult
  = Unsat SolverStats
  | SatMulti SolverStats [(String, FirstOrderValue)]
    deriving (Show)

flipSatResult :: SatResult -> ProofResult
flipSatResult (Unsat stats) = Valid stats
flipSatResult (SatMulti stats t) = InvalidMulti stats t

isVUnit :: Value -> Bool
isVUnit (VTuple []) = True
isVUnit _ = False

data PPOpts = PPOpts
  { ppOptsAnnotate :: Bool
  , ppOptsAscii :: Bool
  , ppOptsBase :: Int
  , ppOptsColor :: Bool
  }

defaultPPOpts :: PPOpts
defaultPPOpts = PPOpts False False 10 False

cryptolPPOpts :: PPOpts -> C.PPOpts
cryptolPPOpts opts =
  C.defaultPPOpts
    { C.useAscii = ppOptsAscii opts
    , C.useBase = ppOptsBase opts
    }

sawPPOpts :: PPOpts -> SAWCorePP.PPOpts
sawPPOpts opts =
  SAWCorePP.defaultPPOpts
    { SAWCorePP.ppBase = ppOptsBase opts
    , SAWCorePP.ppColor = ppOptsColor opts
    }

quietEvalOpts :: C.EvalOpts
quietEvalOpts = C.EvalOpts C.quietLogger C.defaultPPOpts

commaSep :: [ShowS] -> ShowS
commaSep ss = foldr (.) id (intersperse (showString ",") ss)

showBrackets :: ShowS -> ShowS
showBrackets s = showString "[" . s . showString "]"

showBraces :: ShowS -> ShowS
showBraces s = showString "{" . s . showString "}"

showsProofResult :: PPOpts -> ProofResult -> ShowS
showsProofResult opts r =
  case r of
    Valid _ -> showString "Valid"
    InvalidMulti _ ts -> showString "Invalid: [" . showMulti "" ts
  where
    opts' = sawPPOpts opts
    showVal t = shows (ppFirstOrderValue opts' t)
    showEqn (x, t) = showString x . showString " = " . showVal t
    showMulti _ [] = showString "]"
    showMulti s (eqn : eqns) = showString s . showEqn eqn . showMulti ", " eqns

showsSatResult :: PPOpts -> SatResult -> ShowS
showsSatResult opts r =
  case r of
    Unsat _ -> showString "Unsat"
    SatMulti _ ts -> showString "Sat: [" . showMulti "" ts
  where
    opts' = sawPPOpts opts
    showVal t = shows (ppFirstOrderValue opts' t)
    showEqn (x, t) = showString x . showString " = " . showVal t
    showMulti _ [] = showString "]"
    showMulti s (eqn : eqns) = showString s . showEqn eqn . showMulti ", " eqns

showSimpset :: PPOpts -> Simpset -> String
showSimpset opts ss =
  unlines ("Rewrite Rules" : "=============" : map (show . ppRule) (listRules ss))
  where
    ppRule r =
      PPL.char '*' PPL.<+>
      (PPL.nest 2 $
       SAWCorePP.ppTerm opts' (lhsRewriteRule r)
       PPL.</> PPL.char '=' PPL.<+>
       ppTerm (rhsRewriteRule r))
    ppTerm t = SAWCorePP.ppTerm opts' t
    opts' = sawPPOpts opts

showsPrecValue :: PPOpts -> Int -> Value -> ShowS
showsPrecValue opts p v =
  case v of
    VBool True -> showString "true"
    VBool False -> showString "false"
    VString s -> shows s
    VInteger n -> shows n
    VArray vs -> showBrackets $ commaSep $ map (showsPrecValue opts 0) vs
    VTuple vs -> showParen True $ commaSep $ map (showsPrecValue opts 0) vs
    VRecord m -> showBraces $ commaSep $ map showFld (M.toList m)
                   where
                     showFld (n, fv) =
                       showString n . showString "=" . showsPrecValue opts 0 fv

    VLambda {} -> showString "<<function>>"
    VTerm t -> showString (SAWCorePP.scPrettyTerm opts' (ttTerm t))
    VType sig -> showString (pretty sig)
    VReturn {} -> showString "<<monadic>>"
    VBind {} -> showString "<<monadic>>"
    VTopLevel {} -> showString "<<TopLevel>>"
    VSimpset ss -> showString (showSimpset opts ss)
    VProofScript {} -> showString "<<proof script>>"
    VTheorem (Theorem t) ->
      showString "Theorem " .
      showParen True (showString (SAWCorePP.scPrettyTerm opts' t))
    VJavaSetup {} -> showString "<<Java Setup>>"
    VLLVMSetup {} -> showString "<<LLVM Setup>>"
    VCrucibleSetup{} -> showString "<<Crucible Setup>>"
    VCrucibleSetupValue x -> shows x
    VJavaMethodSpec ms -> shows (JIR.ppMethodSpec ms)
    VLLVMMethodSpec {} -> showString "<<LLVM MethodSpec>>"
    VCrucibleMethodSpec{} -> showString "<<Crucible MethodSpec>>"
    VJavaType {} -> showString "<<Java type>>"
    VLLVMType t -> showString (show (LLVM.ppType t))
    VCryptolModule m -> showString (showCryptolModule m)
    VLLVMModule m -> showString (showLLVMModule m)
    VJavaClass c -> shows (prettyClass c)
    VProofResult r -> showsProofResult opts r
    VSatResult r -> showsSatResult opts r
    VUninterp u -> showString "Uninterp: " . shows u
    VAIG _ -> showString "<<AIG>>"
    VCFG _ -> showString "<<CFG>>"
    VGhostVar x -> showParen (p > 10)
                 $ showString "Ghost " . showsPrec 11 x
  where
    opts' = sawPPOpts opts

instance Show Value where
    showsPrec p v = showsPrecValue defaultPPOpts p v

indexValue :: Value -> Value -> Value
indexValue (VArray vs) (VInteger x)
    | i < length vs = vs !! i
    | otherwise = error "array index out of bounds"
    where i = fromInteger x
indexValue _ _ = error "indexValue"

lookupValue :: Value -> String -> Value
lookupValue (VRecord vm) name =
    case M.lookup name vm of
      Nothing -> error $ "no such record field: " ++ name
      Just x -> x
lookupValue _ _ = error "lookupValue"

tupleLookupValue :: Value -> Integer -> Value
tupleLookupValue (VTuple vs) i
  | 0 <= i && fromIntegral i < length vs = vs !! fromIntegral i
  | otherwise = error $ "no such tuple index: " ++ show i
tupleLookupValue _ _ = error "tupleLookupValue"

evaluate :: SharedContext -> Term -> IO Concrete.CValue
evaluate sc t =
  (\modmap -> Concrete.evalSharedTerm modmap concretePrimitives t) <$>
  scGetModuleMap sc

evaluateTypedTerm :: SharedContext -> TypedTerm -> IO C.Value
evaluateTypedTerm sc (TypedTerm schema trm) =
  exportValueWithSchema schema <$> evaluate sc trm

applyValue :: Value -> Value -> TopLevel Value
applyValue (VLambda f) x = f x
applyValue _ _ = fail "applyValue"

thenValue :: Value -> Value -> Value
thenValue v1 v2 = VBind v1 (VLambda (const (return v2)))

bindValue :: Value -> Value -> TopLevel Value
bindValue v1 v2 = return (VBind v1 v2)

forValue :: [Value] -> Value -> TopLevel Value
forValue [] _ = return $ VReturn (VArray [])
forValue (x : xs) f =
  do m1 <- applyValue f x
     m2 <- forValue xs f
     bindValue m1 (VLambda $ \v1 ->
       bindValue m2 (VLambda $ \v2 ->
         return $ VReturn (VArray (v1 : fromValue v2))))

-- TopLevel Monad --------------------------------------------------------------

-- | TopLevel Read-Only Environment.
data TopLevelRO =
  TopLevelRO
  { roSharedContext :: SharedContext
  , roJavaCodebase  :: JSS.Codebase
  , roOptions       :: Options
  , roHandleAlloc   :: Crucible.HandleAllocator RealWorld
  , roPosition      :: SS.Pos
  , roProxy         :: AIGProxy
  }

data TopLevelRW =
  TopLevelRW
  { rwValues  :: Map SS.LName Value
  , rwTypes   :: Map SS.LName SS.Schema
  , rwTypedef :: Map SS.Name SS.Type
  , rwDocs    :: Map SS.Name String
  , rwCryptol :: CEnv.CryptolEnv
  , rwPPOpts  :: PPOpts
  -- , rwCrucibleLLVMCtx :: Crucible.LLVMContext
  }

newtype TopLevel a = TopLevel (ReaderT TopLevelRO (StateT TopLevelRW IO) a)
  deriving (Functor, Applicative, Monad, MonadIO)

runTopLevel :: TopLevel a -> TopLevelRO -> TopLevelRW -> IO (a, TopLevelRW)
runTopLevel (TopLevel m) = runStateT . runReaderT m

io :: IO a -> TopLevel a
io = liftIO

withPosition :: SS.Pos -> TopLevel a -> TopLevel a
withPosition pos (TopLevel m) = TopLevel (local (\ro -> ro{ roPosition = pos }) m)

getPosition :: TopLevel SS.Pos
getPosition = TopLevel (asks roPosition)

getSharedContext :: TopLevel SharedContext
getSharedContext = TopLevel (asks roSharedContext)

getJavaCodebase :: TopLevel JSS.Codebase
getJavaCodebase = TopLevel (asks roJavaCodebase)

getOptions :: TopLevel Options
getOptions = TopLevel (asks roOptions)

getProxy :: TopLevel AIGProxy
getProxy = TopLevel (asks roProxy)

localOptions :: (Options -> Options) -> TopLevel a -> TopLevel a
localOptions f (TopLevel m) = TopLevel (local (\x -> x {roOptions = f (roOptions x)}) m)

printOutLnTop :: Verbosity -> String -> TopLevel ()
printOutLnTop v s =
    do opts <- getOptions
       io $ printOutLn opts v s

printOutTop :: Verbosity -> String -> TopLevel ()
printOutTop v s =
    do opts <- getOptions
       io $ printOutFn opts v s

getHandleAlloc :: TopLevel (Crucible.HandleAllocator RealWorld)
getHandleAlloc = TopLevel (asks roHandleAlloc)

getTopLevelRO :: TopLevel TopLevelRO
getTopLevelRO = TopLevel ask

getTopLevelRW :: TopLevel TopLevelRW
getTopLevelRW = TopLevel get

putTopLevelRW :: TopLevelRW -> TopLevel ()
putTopLevelRW rw = TopLevel (put rw)

-- Other SAWScript Monads ------------------------------------------------------

-- The ProofScript in RunVerify is in the SAWScript context, and
-- should stay there.
data ValidationPlan
  = Skip
  | RunVerify (ProofScript SatResult)

data JavaSetupState
  = JavaSetupState {
      jsSpec :: JIR.JavaMethodSpecIR
    , jsContext :: SharedContext
    , jsTactic :: ValidationPlan
    , jsSimulate :: Bool
    , jsSatBranches :: Bool
    }

type JavaSetup a = StateT JavaSetupState TopLevel a

data LLVMSetupState
  = LLVMSetupState {
      lsSpec          :: LIR.LLVMMethodSpecIR
    , lsContext       :: SharedContext
    , lsTactic        :: ValidationPlan
    , lsSimulate      :: Bool
    , lsSatBranches   :: Bool
    , lsSimplifyAddrs :: Bool
    , lsModule        :: LLVMModule
    }

type LLVMSetup a = StateT LLVMSetupState TopLevel a

type CrucibleSetup arch a =
  (?lc :: TyCtx.LLVMContext, Crucible.HasPtrWidth (Crucible.ArchWidth arch)) => StateT (CIR.CrucibleSetupState arch) TopLevel a

data CrucibleSetupM a =
  CrucibleSetupM { runCrucibleSetupM :: forall arch. CrucibleSetup arch a }

instance Functor CrucibleSetupM where
  fmap f (CrucibleSetupM m) = CrucibleSetupM (fmap f m)

instance Applicative CrucibleSetupM where
  pure x = CrucibleSetupM (pure x)
  CrucibleSetupM f <*> CrucibleSetupM m = CrucibleSetupM (f <*> m)

instance Monad CrucibleSetupM where
  return = pure
  CrucibleSetupM m >>= f = CrucibleSetupM (m >>= runCrucibleSetupM . f)

type ProofScript a = StateT ProofState TopLevel a

-- IsValue class ---------------------------------------------------------------

-- | Used for encoding primitive operations in the Value type.
class IsValue a where
    toValue :: a -> Value

class FromValue a where
    fromValue :: Value -> a

instance (FromValue a, IsValue b) => IsValue (a -> b) where
    toValue f = VLambda (\v -> return (toValue (f (fromValue v))))

instance FromValue Value where
    fromValue x = x

instance IsValue Value where
    toValue x = x

instance IsValue () where
    toValue _ = VTuple []

instance FromValue () where
    fromValue _ = ()

instance (IsValue a, IsValue b) => IsValue (a, b) where
    toValue (x, y) = VTuple [toValue x, toValue y]

instance (FromValue a, FromValue b) => FromValue (a, b) where
    fromValue (VTuple [x, y]) = (fromValue x, fromValue y)
    fromValue _ = error "fromValue (,)"

instance (IsValue a, IsValue b, IsValue c) => IsValue (a, b, c) where
    toValue (x, y, z) = VTuple [toValue x, toValue y, toValue z]

instance (FromValue a, FromValue b, FromValue c) => FromValue (a, b, c) where
    fromValue (VTuple [x, y, z]) = (fromValue x, fromValue y, fromValue z)
    fromValue _ = error "fromValue (,,)"

instance IsValue a => IsValue [a] where
    toValue xs = VArray (map toValue xs)


instance FromValue a => FromValue [a] where
    fromValue (VArray xs) = map fromValue xs
    fromValue _ = error "fromValue []"

instance IsValue a => IsValue (IO a) where
    toValue action = toValue (io action)

instance IsValue a => IsValue (TopLevel a) where
    toValue action = VTopLevel (fmap toValue action)

instance FromValue a => FromValue (TopLevel a) where
    fromValue (VTopLevel action) = fmap fromValue action
    fromValue (VReturn v) = return (fromValue v)
    fromValue (VBind m1 v2) = do
      v1 <- fromValue m1
      m2 <- applyValue v2 v1
      fromValue m2
    fromValue _ = error "fromValue TopLevel"

instance IsValue a => IsValue (StateT ProofState TopLevel a) where
    toValue m = VProofScript (fmap toValue m)

instance FromValue a => FromValue (StateT ProofState TopLevel a) where
    fromValue (VProofScript m) = fmap fromValue m
    fromValue (VReturn v) = return (fromValue v)
    fromValue (VBind m1 v2) = do
      v1 <- fromValue m1
      m2 <- lift $ applyValue v2 v1
      fromValue m2
    fromValue _ = error "fromValue ProofScript"

instance IsValue a => IsValue (StateT JavaSetupState TopLevel a) where
    toValue m = VJavaSetup (fmap toValue m)

instance FromValue a => FromValue (StateT JavaSetupState TopLevel a) where
    fromValue (VJavaSetup m) = fmap fromValue m
    fromValue (VReturn v) = return (fromValue v)
    fromValue (VBind m1 v2) = do
      v1 <- fromValue m1
      m2 <- lift $ applyValue v2 v1
      fromValue m2
    fromValue _ = error "fromValue JavaSetup"

instance IsValue a => IsValue (StateT LLVMSetupState TopLevel a) where
    toValue m = VLLVMSetup (fmap toValue m)

instance FromValue a => FromValue (StateT LLVMSetupState TopLevel a) where
    fromValue (VLLVMSetup m) = fmap fromValue m
    fromValue (VReturn v) = return (fromValue v)
    fromValue (VBind m1 v2) = do
      v1 <- fromValue m1
      m2 <- lift $ applyValue v2 v1
      fromValue m2
    fromValue _ = error "fromValue LLVMSetup"

---------------------------------------------------------------------------------
instance IsValue a => IsValue (CrucibleSetupM a) where
    toValue m = VCrucibleSetup (fmap toValue m)

instance FromValue a => FromValue (CrucibleSetupM a) where
    fromValue (VCrucibleSetup m) = fmap fromValue m
    fromValue (VReturn v) = return (fromValue v)
    fromValue (VBind m1 v2) = CrucibleSetupM $ do
      v1 <- runCrucibleSetupM (fromValue m1)
      m2 <- lift $ applyValue v2 v1
      runCrucibleSetupM (fromValue m2)
    fromValue _ = error "fromValue CrucibleSetup"

instance IsValue CIR.SetupValue where
  toValue v = VCrucibleSetupValue v

instance FromValue CIR.SetupValue where
  fromValue (VCrucibleSetupValue v) = v
  fromValue _ = error "fromValue Crucible.SetupValue"

instance IsValue SAW_CFG where
    toValue t = VCFG t

instance FromValue SAW_CFG where
    fromValue (VCFG t) = t
    fromValue _ = error "fromValue CFG"

instance IsValue CIR.CrucibleMethodSpecIR where
    toValue t = VCrucibleMethodSpec t

instance FromValue CIR.CrucibleMethodSpecIR where
    fromValue (VCrucibleMethodSpec t) = t
    fromValue _ = error "fromValue CrucibleMethodSpecIR"

-----------------------------------------------------------------------------------


instance IsValue (AIGNetwork) where
    toValue t = VAIG t

instance FromValue (AIGNetwork) where
    fromValue (VAIG t) = t
    fromValue _ = error "fromValue AIGNetwork"

instance IsValue TypedTerm where
    toValue t = VTerm t

instance FromValue TypedTerm where
    fromValue (VTerm t) = t
    fromValue _ = error "fromValue TypedTerm"

instance FromValue Term where
    fromValue (VTerm t) = ttTerm t
    fromValue _ = error "fromValue SharedTerm"

instance IsValue Cryptol.Schema where
    toValue s = VType s

instance FromValue Cryptol.Schema where
    fromValue (VType s) = s
    fromValue _ = error "fromValue Schema"

instance IsValue String where
    toValue n = VString n

instance FromValue String where
    fromValue (VString n) = n
    fromValue _ = error "fromValue String"

instance IsValue Integer where
    toValue n = VInteger n

instance FromValue Integer where
    fromValue (VInteger n) = n
    fromValue _ = error "fromValue Integer"

instance IsValue Int where
    toValue n = VInteger (toInteger n)

instance FromValue Int where
    fromValue (VInteger n)
      | toInteger (minBound :: Int) <= n &&
        toInteger (maxBound :: Int) >= n = fromIntegral n
    fromValue _ = error "fromValue Int"

instance IsValue Bool where
    toValue b = VBool b

instance FromValue Bool where
    fromValue (VBool b) = b
    fromValue _ = error "fromValue Bool"

instance IsValue Simpset where
    toValue ss = VSimpset ss

instance FromValue Simpset where
    fromValue (VSimpset ss) = ss
    fromValue _ = error "fromValue Simpset"

instance IsValue Theorem where
    toValue t = VTheorem t

instance FromValue Theorem where
    fromValue (VTheorem t) = t
    fromValue _ = error "fromValue Theorem"

instance IsValue JIR.JavaMethodSpecIR where
    toValue ms = VJavaMethodSpec ms

instance FromValue JIR.JavaMethodSpecIR where
    fromValue (VJavaMethodSpec ms) = ms
    fromValue _ = error "fromValue JavaMethodSpec"

instance IsValue LIR.LLVMMethodSpecIR where
    toValue ms = VLLVMMethodSpec ms

instance FromValue LIR.LLVMMethodSpecIR where
    fromValue (VLLVMMethodSpec ms) = ms
    fromValue _ = error "fromValue LLVMMethodSpec"

instance IsValue JavaType where
    toValue t = VJavaType t

instance FromValue JavaType where
    fromValue (VJavaType t) = t
    fromValue _ = error "fromValue JavaType"

instance IsValue LLVM.Type where
    toValue t = VLLVMType t

instance FromValue LLVM.Type where
    fromValue (VLLVMType t) = t
    fromValue _ = error "fromValue LLVMType"

instance IsValue Uninterp where
    toValue me = VUninterp me

instance FromValue Uninterp where
    fromValue (VUninterp me) = me
    fromValue _ = error "fromValue Uninterp"

instance IsValue CryptolModule where
    toValue m = VCryptolModule m

instance FromValue CryptolModule where
    fromValue (VCryptolModule m) = m
    fromValue _ = error "fromValue ModuleEnv"

instance IsValue JSS.Class where
    toValue c = VJavaClass c

instance FromValue JSS.Class where
    fromValue (VJavaClass c) = c
    fromValue _ = error "fromValue JavaClass"

instance IsValue LLVMModule where
    toValue m = VLLVMModule m

instance FromValue LLVMModule where
    fromValue (VLLVMModule m) = m
    fromValue _ = error "fromValue LLVMModule"

instance IsValue ProofResult where
   toValue r = VProofResult r

instance FromValue ProofResult where
   fromValue (VProofResult r) = r
   fromValue v = error $ "fromValue ProofResult: " ++ show v

instance IsValue SatResult where
   toValue r = VSatResult r

instance FromValue SatResult where
   fromValue (VSatResult r) = r
   fromValue v = error $ "fromValue SatResult: " ++ show v

instance IsValue CIR.GhostGlobal where
  toValue = VGhostVar

instance FromValue CIR.GhostGlobal where
  fromValue (VGhostVar r) = r
  fromValue v = error ("fromValue GlobalVar: " ++ show v)

-- Error handling --------------------------------------------------------------

-- | Implement stack tracing by adding error handlers that rethrow
-- user errors, prepended with the given string.
addTrace :: String -> Value -> Value
addTrace str val =
  case val of
    VLambda        f -> VLambda        (\x -> addTrace str `fmap` addTraceTopLevel str (f x))
    VTopLevel      m -> VTopLevel      (addTrace str `fmap` addTraceTopLevel str m)
    VProofScript   m -> VProofScript   (addTrace str `fmap` addTraceStateT str m)
    VJavaSetup     m -> VJavaSetup     (addTrace str `fmap` addTraceStateT str m)
    VLLVMSetup     m -> VLLVMSetup     (addTrace str `fmap` addTraceStateT str m)
    VCrucibleSetup (CrucibleSetupM m) -> VCrucibleSetup (CrucibleSetupM (addTrace str `fmap` addTraceStateT str m))
    VBind v1 v2      -> VBind          (addTrace str v1) (addTrace str v2)
    _                -> val

-- | Wrap an action with a handler that catches and rethrows user
-- errors with an extended message.
addTraceIO :: String -> IO a -> IO a
addTraceIO str action = X.catchJust p action h
  where
    -- TODO: Use a custom exception type instead of fail/userError
    -- init/drop 12 is a hack to remove "user error (" and ")"
    p e = if IOError.isUserError e then Just (init (drop 12 (show e))) else Nothing
    h msg = X.throwIO (IOError.userError (str ++ ":\n" ++ msg))

-- | Similar to addTraceIO, but for the TopLevel monad.
addTraceTopLevel :: String -> TopLevel a -> TopLevel a
addTraceTopLevel str action =
  TopLevel $ ReaderT $ \ro -> StateT $ \rw ->
    addTraceIO str (runTopLevel action ro rw)

-- | Similar to addTraceIO, but for state monads built from TopLevel.
addTraceStateT :: String -> StateT s TopLevel a -> StateT s TopLevel a
addTraceStateT str action =
  StateT $ \s -> addTraceTopLevel str (runStateT action s)

data BuiltinContext = BuiltinContext { biSharedContext :: SharedContext
                                     , biJavaCodebase  :: JSS.Codebase
                                     , biBasicSS       :: Simpset
                                     }<|MERGE_RESOLUTION|>--- conflicted
+++ resolved
@@ -126,16 +126,11 @@
   | VCFG SAW_CFG
   | VGhostVar CIR.GhostGlobal
 
-<<<<<<< HEAD
-type AIGNetwork = AIG.Network ABC.Lit ABC.GIA
-type AIGProxy = AIG.Proxy ABC.Lit ABC.GIA
-=======
 data AIGNetwork where
   AIGNetwork :: (Typeable l, Typeable g, AIG.IsAIG l g) => AIG.Network l g -> AIGNetwork
 
 data AIGProxy where
   AIGProxy :: (Typeable l, Typeable g, AIG.IsAIG l g) => AIG.Proxy l g -> AIGProxy
->>>>>>> 9e7c3e13
 
 data SAW_CFG where
   LLVM_CFG :: Crucible.AnyCFG (Crucible.LLVM arch) -> SAW_CFG
