{-# LANGUAGE FlexibleInstances #-}
{-# LANGUAGE GeneralizedNewtypeDeriving #-}
{-# LANGUAGE MultiParamTypeClasses #-}
{-# LANGUAGE OverlappingInstances #-}
{-# LANGUAGE ScopedTypeVariables #-}
{-# LANGUAGE TupleSections #-}
{-# LANGUAGE ViewPatterns #-}

module SAWScript.Interpreter
  ( interpret
  , interpretModule
  , interpretMain
  , Value
  , IsValue(..)
  )
  where

import Control.Applicative
import Control.Monad ( foldM )
import Control.Monad.IO.Class ( liftIO )
import Control.Monad.State ( StateT(..) )
<<<<<<< HEAD
import Control.Monad.Writer ( WriterT(..) )
import Data.Char ( isAlphaNum )
=======
import Data.Graph.SCC ( stronglyConnComp )
import Data.Graph ( SCC(..) )
>>>>>>> 8ef2aaea
import Data.List ( intersperse )
import qualified Data.Map as M
import Data.Map ( Map )
import Data.Maybe ( fromMaybe )
import qualified Data.Set as S
import Data.Set ( Set )
import Data.Traversable hiding ( mapM )
import qualified Data.Vector as V

import qualified SAWScript.AST as SS
import SAWScript.Builtins hiding (evaluate)
import qualified SAWScript.MGU as MGU
import SAWScript.Options
import Verifier.SAW.Prelude (preludeModule)
import qualified Verifier.SAW.Prim as Prim
import Verifier.SAW.Rewriter ( Simpset, emptySimpset )
import Verifier.SAW.SharedTerm
import Verifier.SAW.TypedAST hiding ( incVars )

import qualified Verifier.SAW.Evaluator as SC

import qualified Verifier.Java.SAWBackend as JavaSAW
import qualified Verifier.LLVM.SAWBackend as LLVMSAW

type Expression = SS.Expr SS.ResolvedName SS.Schema
type BlockStatement = SS.BlockStmt SS.ResolvedName SS.Schema

-- Values ----------------------------------------------------------------------

data Value s
  = VBool Bool
  | VString String
  | VInteger Integer
  | VWord Int Integer
  | VArray [Value s]
  | VTuple [Value s]
  | VRecord (Map SS.Name (Value s))
  | VFun (Value s -> Value s)
  | VFunTerm (SharedTerm s -> Value s)
  | VFunType (SS.Type -> Value s)
  | VLambda (Value s -> Maybe (SharedTerm s) -> IO (Value s))
  | VTLambda (SS.Type -> IO (Value s))
  | VTerm (SharedTerm s)
  | VCtorApp String [Value s]
  | VIO (IO (Value s))
  | VProofScript (ProofScript s (Value s))
  | VSimpset (Simpset (SharedTerm s))
  | VTheorem (Theorem s)

instance Show (Value s) where
    showsPrec p v =
      case v of
        VBool True -> showString "True"
        VBool False -> showString "False"
        VString s -> shows s
        VInteger n -> shows n
        VWord w x -> showParen (p > 9) (shows x . showString "::[" . shows w . showString "]")
        VArray vs -> showList vs
        VTuple vs -> showParen True
                     (foldr (.) id (intersperse (showString ",") (map shows vs)))
        VRecord _ -> error "unimplemented: show VRecord" -- !(Map FieldName Value)
        VFun {} -> showString "<<fun>>"
        VFunTerm {} -> showString "<<fun-term>>"
        VFunType {} -> showString "<<fun-type>>"
        VLambda {} -> showString "<<lambda>>"
        VTLambda {} -> showString "<<polymorphic function>>"
        VTerm t -> showsPrec p t
        VCtorApp s vs -> showString s . showString " " . (foldr (.) id (map shows vs))
        VIO {} -> showString "<<IO>>"
        VSimpset {} -> showString "<<simpset>>"
        VTheorem (Theorem t) -> showString "Theorem " . showParen True (showString (scPrettyTerm t))

indexValue :: Value s -> Value s -> Value s
indexValue (VArray vs) (VInteger x)
    | i < length vs = vs !! i
    | otherwise = error "array index out of bounds"
    where i = fromInteger x
indexValue _ _ = error "indexValue"

lookupValue :: Value s -> String -> Value s
lookupValue (VRecord vm) name =
    case M.lookup name vm of
      Nothing -> error $ "no such record field: " ++ name
      Just x -> x
lookupValue _ _ = error "lookupValue"

evaluate :: SharedContext s -> SharedTerm s -> Value s
evaluate sc t = importValue (SC.evalSharedTerm eval t)
  where eval = SC.evalGlobal (scModule sc) SC.preludePrims
-- FIXME: is evalGlobal always appropriate? Or should we
-- parameterize on a meaning function for globals?

applyValue :: SharedContext s -> Value s -> Value s -> IO (Value s)
applyValue sc (VFun f) (VTerm t) = return (f (evaluate sc t))
applyValue _  (VFun f) x = return (f x)
applyValue _  (VFunTerm f) (VTerm t) = return (f t)
applyValue sc (VLambda f) (VTerm t) = f (evaluate sc t) (Just t)
applyValue _  (VLambda f) x = f x Nothing
applyValue sc (VTerm t) x = applyValue sc (evaluate sc t) x
applyValue _ _ _ = fail "applyValue"

tapplyValue :: Value s -> SS.Type -> IO (Value s)
tapplyValue (VFunType f) t = return (f t)
tapplyValue (VTLambda f) t = f t
tapplyValue v _ = return v

thenValue :: Value s -> Value s -> Value s
thenValue (VIO m1) (VIO m2) = VIO (m1 >> m2)
thenValue (VProofScript m1) (VProofScript m2) = VProofScript (m1 >> m2)
thenValue _ _ = error "thenValue"

<<<<<<< HEAD
bindValue :: SharedContext s -> Value s -> Value s -> Value s
bindValue sc (VIO m1) v2 = VIO $ do v1 <- m1
                                    VIO m3 <- applyValue sc v2 v1
                                    m3
bindValue _ _ _ = error "bindValue"
=======
bindValue :: Value s -> Value s -> Value s
bindValue (VIO m1) v2 =
  VIO $ do
    v1 <- m1
    VIO m3 <- applyValue v2 v1
    m3
bindValue (VProofScript m1) v2 =
  VProofScript $ do
    v1 <- m1
    VProofScript m3 <- liftIO $ applyValue v2 v1
    m3
bindValue _ _ = error "bindValue"
>>>>>>> 8ef2aaea

importValue :: SC.Value -> Value s
importValue val =
    case val of
      SC.VFun f -> VFun (importValue . f . exportValue)
      SC.VTrue -> VBool True
      SC.VFalse -> VBool False
      SC.VNat n -> VInteger n
      SC.VWord w x -> VWord w x
      SC.VString s -> VString s -- FIXME: probably not needed
      SC.VTuple vs -> VTuple (V.toList (fmap importValue vs))
      SC.VRecord m -> VRecord (fmap importValue m)
      SC.VCtorApp "Prelude.False" _ -> VBool False
      SC.VCtorApp "Prelude.True" _ -> VBool True
      SC.VCtorApp s vs -> VCtorApp s (V.toList (fmap importValue vs))
      SC.VVector vs -> VArray (V.toList (fmap importValue vs))
      SC.VFloat {} -> error "VFloat unsupported"
      SC.VDouble {} -> error "VDouble unsupported"
      SC.VType -> error "VType unsupported"

exportValue :: Value s -> SC.Value
exportValue val =
    case val of
      VBool b -> if b then SC.VTrue else SC.VFalse
      VString s -> SC.VString s -- FIXME: probably not needed
      VInteger n -> SC.VNat n
      VWord w x -> SC.VWord w x
      VArray vs -> SC.VVector (fmap exportValue (V.fromList vs))
      VTuple vs -> SC.VTuple (fmap exportValue (V.fromList vs))
      VRecord vm -> SC.VRecord (fmap exportValue vm)
      VFun f -> SC.VFun (exportValue . f . importValue)
      VCtorApp s vs -> SC.VCtorApp s (fmap exportValue (V.fromList vs))
      VFunTerm {} -> error "exportValue VFunTerm"
      VFunType {} -> error "exportValue VFunType"
      VLambda {} -> error "exportValue VLambda"
      VTLambda {} -> error "exportValue VTLambda"
      VTerm {} -> error "VTerm unsupported"
      VIO {} -> error "VIO unsupported"
      VSimpset {} -> error "VSimpset unsupported"

-- IsValue class ---------------------------------------------------------------

-- | Used for encoding primitive operations in the Value type.
class IsValue s a where
    toValue :: a -> Value s
    fromValue :: Value s -> a
    funToValue :: (a -> Value s) -> Value s
    funToValue f = VFun (\v -> f (fromValue v))
    funFromValue :: Value s -> (a -> Value s)
    funFromValue (VFun g) = \x -> g (toValue x)
    funFromValue _        = error "fromValue (->)"

instance IsValue s (Value s) where
    toValue x = x
    fromValue x = x

instance (IsValue s a, IsValue s b) => IsValue s (a -> b) where
    toValue f = funToValue (\x -> toValue (f x))
    fromValue v = \x -> fromValue (funFromValue v x)

instance IsValue s () where
    toValue _ = VTuple []
    fromValue _ = ()

instance (IsValue s a, IsValue s b) => IsValue s (a, b) where
    toValue (x, y) = VTuple [toValue x, toValue y]
    fromValue (VTuple [x, y]) = (fromValue x, fromValue y)
    fromValue _ = error "fromValue (,)"

instance IsValue s a => IsValue s [a] where
    toValue xs = VArray (map toValue xs)
    fromValue (VArray xs) = map fromValue xs
    fromValue _ = error "fromValue []"

instance IsValue s a => IsValue s (IO a) where
    toValue io = VIO (fmap toValue io)
    fromValue (VIO io) = fmap fromValue io
    fromValue _ = error "fromValue IO"

instance IsValue s a => IsValue s (StateT (SharedTerm s) IO a) where
    toValue m = VProofScript (fmap toValue m)
    fromValue (VProofScript m) = fmap fromValue m
    fromValue _ = error "fromValue ProofScript"

instance (IsValue s t, IsValue s a) => IsValue s (WriterT t IO a) where
    toValue (WriterT m) = toValue m
    fromValue v = WriterT (fromValue v)

instance IsValue s (SharedTerm s) where
    toValue t = VTerm t
    fromValue (VTerm t) = t
    fromValue _ = error "fromValue SharedTerm"
    funToValue f = VFunTerm f
    funFromValue (VFunTerm f) = f
    funFromValue _ = error "fromValue (->)"

instance IsValue s SS.Type where
    toValue _ = error "toValue Type"
    fromValue _ = error "fromValue Type"
    funToValue f = VFunType f
    funFromValue (VFunType f) = f
    funFromValue _ = error "fromValue (->)"

instance IsValue s String where
    toValue n = VString n
    fromValue (VString n) = n
    fromValue _ = error "fromValue String"

instance IsValue s Integer where
    toValue n = VInteger n
    fromValue (VInteger n) = n
    fromValue _ = error "fromValue Integer"

instance IsValue s Prim.BitVector where
    toValue (Prim.BV w x) = VWord w x
    fromValue (VWord w x) = Prim.BV w x
    fromValue _ = error "fromValue BitVector"

instance IsValue s Bool where
    toValue b = VBool b
    fromValue (VBool b) = b
    fromValue _ = error "fromValue Bool"

instance IsValue s (Simpset (SharedTerm s)) where
    toValue ss = VSimpset ss
    fromValue (VSimpset ss) = ss
    fromValue _ = error "fromValue Simpset"

instance IsValue s (Theorem s) where
    toValue t = VTheorem t
    fromValue (VTheorem t) = t
    fromValue _ = error "fromValue Theorem"

-- Type matching ---------------------------------------------------------------

-- | Matches a (possibly) polymorphic type @polyty@ against a
-- monomorphic type @monoty@, which must be an instance of it. The
-- function returns a list of type variable instantiations, in the
-- same order as the variables in the outermost TypAbs of @polyty@.
typeInstantiation :: SS.Schema -> SS.Type -> [SS.Type]
typeInstantiation (SS.Forall xs t1) t2 =
  [ fromMaybe (error "unbound type variable") (M.lookup x m) | x <- xs ]
    where m = fromMaybe (error "matchType failed") (matchType t1 t2)

-- | @matchType pat ty@ returns a map of variable instantiations, if
-- @ty@ is an instance of @pat@.
matchType :: SS.Type -> SS.Type -> Maybe (Map SS.Name SS.Type)
matchType (SS.TyCon c1 ts1) (SS.TyCon c2 ts2) | c1 == c2 = matchTypes ts1 ts2
matchType (SS.TyRecord m1) (SS.TyRecord m2)
    | M.keys m1 == M.keys m2 = matchTypes (M.elems m1) (M.elems m2)
matchType (SS.TyVar (SS.BoundVar x)) t2 = Just (M.singleton x t2)
matchType t1 t2 = error $ "matchType failed: " ++ show (t1, t2)

matchTypes :: [SS.Type] -> [SS.Type] -> Maybe (Map SS.Name SS.Type)
matchTypes [] [] = Just M.empty
matchTypes [] (_ : _) = Nothing
matchTypes (_ : _) [] = Nothing
matchTypes (x : xs) (y : ys) = do
  m1 <- matchType x y
  m2 <- matchTypes xs ys
  let compatible = and (M.elems (M.intersectionWith (==) m1 m2))
  if compatible then Just (M.union m1 m2) else Nothing


-- Translation to SAWCore ------------------------------------------------------

data Kind = KStar | KSize

translateKind :: SharedContext s -> Kind -> IO (SharedTerm s)
translateKind sc KStar = scSort sc (mkSort 0)
translateKind sc KSize = scNatType sc

translatableType :: SS.Type -> Bool
translatableType ty =
    case ty of
      SS.TyRecord m               -> all translatableType (M.elems m)
      SS.TyCon (SS.TupleCon _) ts -> all translatableType ts
      SS.TyCon SS.ArrayCon [l, t] -> translatableType l && translatableType t
      SS.TyCon SS.FunCon [a, b]   -> translatableType a && translatableType b
      SS.TyCon SS.BoolCon []      -> True
      SS.TyCon SS.ZCon []         -> True
      SS.TyCon (SS.NumCon _) []   -> True
      SS.TyVar (SS.BoundVar _)    -> True
      _                           -> False

-- | Precondition: translatableType ty
translateType
    :: SharedContext s
    -> Map SS.Name (Int, Kind)
    -> SS.Type -> IO (SharedTerm s)
translateType sc tenv ty =
    case ty of
      SS.TyRecord tm              -> do tm' <- traverse (translateType sc tenv) tm
                                        scRecordType sc tm'
      SS.TyCon (SS.TupleCon _) ts -> do ts' <- traverse (translateType sc tenv) ts
                                        scTupleType sc ts'
      SS.TyCon SS.ArrayCon [n, t] -> do n' <- translateType sc tenv n
                                        t' <- translateType sc tenv t
                                        scVecType sc n' t'
      SS.TyCon SS.FunCon [a, b]   -> do a' <- translateType sc tenv a
                                        b' <- translateType sc tenv b
                                        scFun sc a' b'
      SS.TyCon SS.BoolCon []      -> scBoolType sc
      SS.TyCon SS.ZCon []         -> scNatType sc
      SS.TyCon (SS.NumCon n) []   -> scNat sc (fromInteger n)
      SS.TyVar (SS.BoundVar x)    -> case M.lookup x tenv of
                                       Nothing -> fail $ "translateType: unbound type variable: " ++ x
                                       Just (i, k) -> do
                                         k' <- translateKind sc k
                                         scLocalVar sc i k'
      _                           -> fail "untranslatable type"

translatableSchema :: SS.Schema -> Bool
translatableSchema (SS.Forall _ t) = translatableType t

translateSchema
    :: SharedContext s
    -> Map SS.Name (Int, Kind)
    -> SS.Schema -> IO (SharedTerm s)
translateSchema sc tenv0 (SS.Forall xs0 t) = go tenv0 xs0
  where
    go tenv [] = translateType sc tenv t
    go tenv (x : xs) = do
      let inc (i, k) = (i + 1, k)
      let k = KStar
      let tenv' = M.insert x (0, k) (fmap inc tenv)
      k' <- translateKind sc k
      t' <- go tenv' xs
      scPi sc x k' t'

translatableExpr :: Set SS.ResolvedName -> Expression -> Bool
translatableExpr env expr =
    case expr of
      SS.Bit _             _ -> True
      SS.Quote _           _ -> False -- We could allow strings, but I don't think we need them.
      SS.Z _               _ -> True
      SS.Array es          t -> translatableSchema t && all (translatableExpr env) es
      SS.Undefined         _ -> False
      SS.Block _           _ -> False
      SS.Tuple es          _ -> all (translatableExpr env) es
      SS.Record bs         _ -> all (translatableExpr env . snd) bs
      SS.Index e n         _ -> translatableExpr env e && translatableExpr env n
      SS.Lookup e _        _ -> translatableExpr env e
      SS.Var x             _ -> S.member x env
      SS.Function x t e    _ -> translatableSchema t && translatableExpr env' e
          where env' = S.insert (SS.LocalName x) env
      SS.Application f e   _ -> translatableExpr env f && translatableExpr env e
      SS.LetBlock bs e       -> all (translatableExpr env . snd) bs && translatableExpr env' e
          where env' = foldr S.insert env [ SS.LocalName x | (x, _) <- bs ]

translateExpr
    :: forall s. SharedContext s
    -> Map SS.ResolvedName SS.Schema
    -> Map SS.ResolvedName (SharedTerm s)
    -> Map SS.Name (Int, Kind)
    -> Expression -> IO (SharedTerm s)
translateExpr sc tm sm km expr =
    case expr of
      SS.Bit b                  _ -> scBool sc b
      SS.Quote _                _ -> fail "translateExpr Quote"
      SS.Z z                    _ -> scNat sc (fromInteger z)
      SS.Array es              ty -> do let (_, t) = destArrayT ty
                                        t' <- translateType sc km t
                                        es' <- traverse (translateExpr sc tm sm km) es
                                        scVector sc t' es'
      SS.Undefined              _ -> fail "translateExpr: undefined"
      SS.Block _                _ -> fail "translateExpr Block"
      SS.Tuple es               _ -> do es' <- traverse (translateExpr sc tm sm km) es
                                        scTuple sc es'
      SS.Record bs              _ -> do bs' <- traverse (translateExpr sc tm sm km) (M.fromList bs)
                                        scRecord sc bs'
      SS.Index e i              _ -> do let (l, t) = destArrayT (SS.typeOf e)
                                        l' <- translateType sc km l
                                        t' <- translateType sc km t
                                        e' <- translateExpr sc tm sm km e
                                        i' <- translateExpr sc tm sm km i
                                        i'' <- return i' -- FIXME: add coercion from Nat to Fin w
                                        scGet sc l' t' e' i''
      SS.Lookup e n             _ -> do e' <- translateExpr sc tm sm km e
                                        scRecordSelect sc e' n
      SS.Var x (SS.Forall [] t)   -> case M.lookup x sm of
                                       Nothing -> fail $ "Untranslatable: " ++ SS.renderResolvedName x
                                       Just e' ->
                                         case M.lookup x tm of
                                           Nothing -> return e'
                                           Just schema -> do
                                             let ts = typeInstantiation schema t
                                             ts' <- mapM (translateType sc km) ts
                                             scApplyAll sc e' ts'
      SS.Function x a e         _ -> do a' <- translateSchema sc km a
                                        x' <- scLocalVar sc 0 =<< incVars sc 0 1 a'
                                        sm' <- traverse (incVars sc 0 1) sm
                                        let sm'' = M.insert (SS.LocalName x) x' sm'
                                        let km' = fmap (\(i, k) -> (i + 1, k)) km
                                        e' <- translateExpr sc tm sm'' km' e
                                        scLambda sc (takeWhile (/= '.') x) a' e'
      SS.Application f e        _ -> do f' <- translateExpr sc tm sm km f
                                        e' <- translateExpr sc tm sm km e
                                        scApply sc f' e'
      SS.LetBlock bs e            -> do let m = M.fromList [ (SS.LocalName x, y) | (x, y) <- bs ]
                                        let tm' = fmap SS.typeOf m
                                        sm' <- traverse (translateExpr sc tm sm km) m
                                        translateExpr sc (M.union tm' tm) (M.union sm' sm) km e
    where
      destArrayT (SS.Forall [] (SS.TyCon SS.ArrayCon [l, t])) = (l, t)
      destArrayT _ = error "translateExpr: internal error"

-- | Toplevel SAWScript expressions may be polymorphic. Type
-- abstractions do not show up explicitly in the Expr datatype, but
-- they are represented in a top-level expression's type (using
-- TypAbs). If present, these must be translated into SAWCore as
-- explicit type abstractions.
translatePolyExpr
    :: forall s. SharedContext s
    -> Map SS.ResolvedName SS.Schema
    -> Map SS.ResolvedName (SharedTerm s)
    -> Expression -> IO (SharedTerm s)
translatePolyExpr sc tm sm expr
  | translatableExpr (M.keysSet sm) expr =
    case SS.typeOf expr of
      SS.Forall [] _ -> translateExpr sc tm sm M.empty expr
      SS.Forall ns _ -> do
        let km = M.fromList [ (n, (i, KStar))  | (n, i) <- zip (reverse ns) [0..] ]
        -- FIXME: we assume all have kind KStar
        s0 <- translateKind sc KStar
        t <- translateExpr sc tm sm km expr
        scLambdaList sc [ (takeWhile (/= '.') n, s0) | n <- ns ] t
  | otherwise = return (error "Untranslatable expression")

-- Type substitution -----------------------------------------------------------

toSubst :: Map SS.Name SS.Type -> MGU.Subst
toSubst m = MGU.Subst (M.mapKeysMonotonic SS.BoundVar m)

substTypeExpr :: Map SS.Name SS.Type -> Expression -> Expression
substTypeExpr m expr = MGU.appSubst (toSubst m) expr

-- Interpretation of SAWScript -------------------------------------------------

interpret
    :: forall s. SharedContext s
    -> Map SS.ResolvedName (Value s)
    -> Map SS.ResolvedName SS.Schema
    -> Map SS.ResolvedName (SharedTerm s)
    -> Expression -> IO (Value s)
interpret sc vm tm sm expr =
    case expr of
      SS.Bit b             _ -> return $ VBool b
      SS.Quote s           _ -> return $ VString s
      SS.Z z               _ -> return $ VInteger z
      SS.Array es          _ -> VArray <$> traverse (interpret sc vm tm sm) es
      SS.Undefined         _ -> fail "interpret: undefined"
      SS.Block stmts       _ -> interpretStmts sc vm tm sm stmts
      SS.Tuple es          _ -> VTuple <$> traverse (interpret sc vm tm sm) es
      SS.Record bs         _ -> VRecord <$> traverse (interpret sc vm tm sm) (M.fromList bs)
      SS.Index e1 e2       _ -> do a <- interpret sc vm tm sm e1
                                   i <- interpret sc vm tm sm e2
                                   return (indexValue a i)
      SS.Lookup e n        _ -> do a <- interpret sc vm tm sm e
                                   return (lookupValue a n)
      SS.Var x (SS.Forall [] t)
                             -> case M.lookup x vm of
                                  Nothing -> evaluate sc <$> translateExpr sc tm sm M.empty expr
                                  Just v ->
                                    case M.lookup x tm of
                                      Nothing -> return v
                                      Just schema -> do
                                        let ts = typeInstantiation schema t
                                        foldM tapplyValue v ts
      SS.Function x _ e    _ -> do let name = SS.LocalName x
                                   let f v Nothing = interpret sc (M.insert name v vm) tm sm e
                                       f v (Just t) = do
                                         let vm' = M.insert name v vm
                                         let sm' = M.insert name t sm
                                         interpret sc vm' tm sm' e
                                   return $ VLambda f
      SS.Application e1 e2 _ -> do v1 <- interpret sc vm tm sm e1
                                   -- TODO: evaluate sc v1 if it is a VTerm
                                   case v1 of
                                     VFun f ->
                                         do v2 <- interpret sc vm tm sm e2
                                            -- TODO: evaluate sc v2 if it is a VTerm
                                            return (f v2)
                                     VFunTerm f ->
                                         do t2 <- translateExpr sc tm sm M.empty e2
                                            return (f t2)
                                     VLambda f ->
                                         do v2 <- interpret sc vm tm sm e2
                                            t2 <- if translatableExpr (M.keysSet sm) e2
                                                  then Just <$> translateExpr sc tm sm M.empty e2
                                                  else return Nothing
                                            f v2 t2
                                     _ -> fail "interpret Application"
      SS.LetBlock bs e       -> do let m = M.fromList [ (SS.LocalName x, y) | (x, y) <- bs ]
                                   let tm' = fmap SS.typeOf m
                                   vm' <- traverse (interpretPoly sc vm tm sm) m
                                   sm' <- traverse (translatePolyExpr sc tm sm) $
                                          M.filter (translatableExpr (M.keysSet sm)) m
                                   interpret sc (M.union vm' vm) (M.union tm' tm) (M.union sm' sm) e

interpretPoly
    :: forall s. SharedContext s
    -> Map SS.ResolvedName (Value s)
    -> Map SS.ResolvedName SS.Schema
    -> Map SS.ResolvedName (SharedTerm s)
    -> Expression -> IO (Value s)
interpretPoly sc vm tm sm expr =
    case SS.typeOf expr of
      SS.Forall ns _ ->
          let tlam x f m = return (VTLambda (\t -> f (M.insert x t m)))
          in foldr tlam (\m -> interpret sc vm tm sm (substTypeExpr m expr)) ns M.empty

interpretStmts
    :: forall s. SharedContext s
    -> Map SS.ResolvedName (Value s)
    -> Map SS.ResolvedName SS.Schema
    -> Map SS.ResolvedName (SharedTerm s)
    -> [BlockStatement] -> IO (Value s)
interpretStmts sc vm tm sm stmts =
    case stmts of
      [] -> fail "empty block"
      [SS.Bind Nothing _ e] -> interpret sc vm tm sm e
      SS.Bind Nothing _ e : ss ->
          do v1 <- interpret sc vm tm sm e
             v2 <- interpretStmts sc vm tm sm ss
             return (v1 `thenValue` v2)
      SS.Bind (Just (x, _)) _ e : ss ->
          do v1 <- interpret sc vm tm sm e
             let name = SS.LocalName x
             let f v Nothing = interpretStmts sc (M.insert name v vm) tm sm ss
                 f v (Just t) = do
                   let vm' = M.insert name v vm
                   let sm' = M.insert name t sm
                   interpretStmts sc vm' tm sm' ss
             return (bindValue sc v1 (VLambda f))
      SS.BlockLet bs : ss -> interpret sc vm tm sm (SS.LetBlock bs (SS.Block ss undefined))
      SS.BlockTypeDecl {} : _ -> fail "BlockTypeDecl unsupported"

type REnv = Map SS.ResolvedName
type InterpretEnv s = (REnv (Value s), REnv SS.Schema, REnv (SharedTerm s))

interpretModule
    :: forall s. SharedContext s
    -> InterpretEnv s -> SS.ValidModule -> IO (InterpretEnv s)
interpretModule sc env m =
    do let mn = SS.moduleName m
       let graph = [ ((rname, e), rname, S.toList (exprDeps e))
                   | (name, e) <- M.assocs (SS.moduleExprEnv m)
                   , let rname = SS.TopLevelName mn name ]
       let sccs = stronglyConnComp graph
       foldM (interpretSCC sc) env sccs

interpretSCC
    :: forall s. SharedContext s
    -> InterpretEnv s -> SCC (SS.ResolvedName, Expression) -> IO (InterpretEnv s)
interpretSCC sc (vm, tm, sm) scc =
    case scc of
      CyclicSCC _nodes -> fail "Unimplemented: Recursive top level definitions"
      AcyclicSCC (x, expr)
        | translatableExpr (M.keysSet sm) expr ->
            do s <- translatePolyExpr sc tm sm expr
               let t = SS.typeOf expr
               return (vm, M.insert x t tm, M.insert x s sm)
        | otherwise ->
            do v <- interpretPoly sc vm tm sm expr
               let t = SS.typeOf expr
               return (M.insert x v vm, M.insert x t tm, sm)

exprDeps :: Expression -> Set SS.ResolvedName
exprDeps expr =
    case expr of
      SS.Bit _             _ -> S.empty
      SS.Quote _           _ -> S.empty
      SS.Z _               _ -> S.empty
      SS.Undefined         _ -> S.empty
      SS.Array es          _ -> S.unions (map exprDeps es)
      SS.Block stmts       _ -> S.unions (map stmtDeps stmts)
      SS.Tuple es          _ -> S.unions (map exprDeps es)
      SS.Record bs         _ -> S.unions (map (exprDeps . snd) bs)
      SS.Index e1 e2       _ -> S.union (exprDeps e1) (exprDeps e2)
      SS.Lookup e _        _ -> exprDeps e
      SS.Var name          _ -> S.singleton name
      SS.Function _ _ e    _ -> exprDeps e
      SS.Application e1 e2 _ -> S.union (exprDeps e1) (exprDeps e2)
      SS.LetBlock bs e       -> S.unions (exprDeps e : map (exprDeps . snd) bs)

stmtDeps :: BlockStatement -> Set SS.ResolvedName
stmtDeps stmt =
    case stmt of
      SS.Bind _ _ e        -> exprDeps e
      SS.BlockTypeDecl _ _ -> S.empty
      SS.BlockLet bs       -> S.unions (map (exprDeps . snd) bs)

-- | Interpret function 'main' using the default value environments.
interpretMain :: Options -> SS.ValidModule -> IO ()
interpretMain opts m =
    do let mn = case SS.moduleName m of SS.ModuleName xs x -> mkModuleName (xs ++ [x])
<<<<<<< HEAD
       let scm = insImport preludeModule $
                 insImport LLVMSAW.llvmModule $
                 insImport JavaSAW.javaModule $
                 emptyModule mn
       sc <- mkSharedContext scm
       env <- coreEnv sc
       print env
       v <- interpretModule sc (valueEnv opts sc) (transitivePrimEnv m) env m
       (fromValue v :: IO ())
=======
       let scm = insImport preludeModule $ emptyModule mn
       sc <- mkSharedContext scm
       ss <- basic_ss sc
       let vm0 = M.insert (qualify "basic_ss") (toValue ss) (valueEnv opts sc)
       let tm0 = transitivePrimEnv m
       sm0 <- coreEnv sc
       (vm, _tm, _sm) <- interpretModule sc (vm0, tm0, sm0) m
       let mainName = SS.TopLevelName (SS.moduleName m) "main"
       case M.lookup mainName vm of
         Just v -> (fromValue v :: IO ())
         Nothing -> fail $ "No main in module " ++ show (SS.moduleName m)
>>>>>>> 8ef2aaea

-- | Collects primitives from the module and all its transitive dependencies.
transitivePrimEnv :: SS.ValidModule -> Map SS.ResolvedName SS.Schema
transitivePrimEnv m = M.unions (env : envs)
  where
    mn = SS.moduleName m
    env = M.mapKeysMonotonic (SS.TopLevelName mn) (SS.modulePrimEnv m)
    envs = map transitivePrimEnv (M.elems (SS.moduleDependencies m))


-- Primitives ------------------------------------------------------------------

valueEnv :: forall s. Options -> SharedContext s -> M.Map SS.ResolvedName (Value s)
valueEnv opts sc = M.fromList
  [ (qualify "read_sbv"    , toValue $ readSBV sc)
  , (qualify "read_aig"    , toValue $ readAIGPrim sc)
  , (qualify "write_aig"   , toValue $ writeAIG sc)
  , (qualify "java_extract", toValue $ extractJava sc opts)
  , (qualify "java_verify" , toValue $ verifyJava sc opts)
  , (qualify "java_var"    , toValue $ javaVar sc opts)
  --, (qualify "java_modify" , toValue $ ()) -- FIXME
  --, (qualify "java_may_alias", toValue $ ()) -- FIXME
  , (qualify "java_pure"   , toValue $ ()) -- FIXME
  , (qualify "llvm_extract", toValue $ extractLLVM sc)
  , (qualify "llvm_pure"   , toValue "llvm_pure") -- FIXME: representing 'LLVMSetup ()' as 'String'
  , (qualify "prove"       , toValue $ provePrim sc)
  , (qualify "sat"         , toValue $ satPrim sc)
  , (qualify "empty_ss"    , toValue (emptySimpset :: Simpset (SharedTerm s)))
  , (qualify "addsimp"     , toValue $ addsimp sc)
  , (qualify "rewrite"     , toValue $ rewritePrim sc)
  , (qualify "abc"         , toValue $ satABC sc)
  , (qualify "unfolding"   , toValue $ unfoldGoal sc)
  , (qualify "simplify"    , toValue $ simplifyGoal sc)
  , (qualify "print_goal"  , toValue (printGoal :: ProofScript s ()))
  , (qualify "write_smtlib1", toValue $ writeSMTLib1 sc)
  , (qualify "write_smtlib2", toValue $ writeSMTLib2 sc)
  , (qualify "write_core"   , toValue (writeCore :: FilePath -> SharedTerm s -> IO ()))
  , (qualify "read_core"    , toValue $ readCore sc)
  , (qualify "print"       , toValue (print :: Value s -> IO ()))
  , (qualify "print_type"  , toValue $ print_type sc)
  , (qualify "print_term"  , toValue ((putStrLn . scPrettyTerm) :: SharedTerm s -> IO ()))
  , (qualify "return"      , toValue (return :: Value s -> IO (Value s))) -- FIXME: make work for other monads
  , (qualify "seq"        , toValue ((>>) :: ProofScript s (Value s) -> ProofScript s (Value s) -> ProofScript s (Value s))) -- FIXME: temporary
  , (qualify "define"      , toValue $ definePrim sc)
  ]

coreEnv :: SharedContext s -> IO (M.Map SS.ResolvedName (SharedTerm s))
coreEnv sc =
  traverse (scGlobalDef sc . parseIdent) $ M.fromList $
    -- Pure things
    [ (qualify "bitSequence", "Prelude.bvNat")
    , (qualify "not"        , "Prelude.not")
    , (qualify "conj"       , "Prelude.and")
    , (qualify "disj"       , "Prelude.or")
    , (qualify "eq"         , "Prelude.eq")
    , (qualify "complement" , "Prelude.bvNot")
    -- Java things
    , (qualify "java_bool"  , "Java.mkBooleanType")
    , (qualify "java_byte"  , "Java.mkByteType")
    , (qualify "java_char"  , "Java.mkCharType")
    , (qualify "java_short" , "Java.mkShortType")
    , (qualify "java_int"   , "Java.mkIntType")
    , (qualify "java_long"  , "Java.mkLongType")
    , (qualify "java_float" , "Java.mkFloatType")
    , (qualify "java_double", "Java.mkDoubleType")
    , (qualify "java_array" , "Java.mkArrayType")
    , (qualify "java_class" , "Java.mkClassType")
    , (qualify "java_var"   , "Java.varObject")
    -- LLVM things
    -- , (qualify "llvm_int"   , "LLVM.intType")
    -- , (qualify "llvm_float" , "LLVM.floatType")
    -- , (qualify "llvm_double", "LLVM.doubleType")
    -- , (qualify "llvm_array" , "LLVM.arrayType")
    -- , (qualify "llvm_var"   , "LLVM.varObject")
    ]

qualify :: String -> SS.ResolvedName
qualify s = SS.TopLevelName (SS.ModuleName [] "Prelude") s<|MERGE_RESOLUTION|>--- conflicted
+++ resolved
@@ -19,13 +19,10 @@
 import Control.Monad ( foldM )
 import Control.Monad.IO.Class ( liftIO )
 import Control.Monad.State ( StateT(..) )
-<<<<<<< HEAD
 import Control.Monad.Writer ( WriterT(..) )
 import Data.Char ( isAlphaNum )
-=======
 import Data.Graph.SCC ( stronglyConnComp )
 import Data.Graph ( SCC(..) )
->>>>>>> 8ef2aaea
 import Data.List ( intersperse )
 import qualified Data.Map as M
 import Data.Map ( Map )
@@ -48,7 +45,6 @@
 import qualified Verifier.SAW.Evaluator as SC
 
 import qualified Verifier.Java.SAWBackend as JavaSAW
-import qualified Verifier.LLVM.SAWBackend as LLVMSAW
 
 type Expression = SS.Expr SS.ResolvedName SS.Schema
 type BlockStatement = SS.BlockStmt SS.ResolvedName SS.Schema
@@ -137,26 +133,18 @@
 thenValue (VProofScript m1) (VProofScript m2) = VProofScript (m1 >> m2)
 thenValue _ _ = error "thenValue"
 
-<<<<<<< HEAD
 bindValue :: SharedContext s -> Value s -> Value s -> Value s
-bindValue sc (VIO m1) v2 = VIO $ do v1 <- m1
-                                    VIO m3 <- applyValue sc v2 v1
-                                    m3
-bindValue _ _ _ = error "bindValue"
-=======
-bindValue :: Value s -> Value s -> Value s
-bindValue (VIO m1) v2 =
+bindValue sc (VIO m1) v2 =
   VIO $ do
     v1 <- m1
-    VIO m3 <- applyValue v2 v1
+    VIO m3 <- applyValue sc v2 v1
     m3
-bindValue (VProofScript m1) v2 =
+bindValue sc (VProofScript m1) v2 =
   VProofScript $ do
     v1 <- m1
-    VProofScript m3 <- liftIO $ applyValue v2 v1
+    VProofScript m3 <- liftIO $ applyValue sc v2 v1
     m3
-bindValue _ _ = error "bindValue"
->>>>>>> 8ef2aaea
+bindValue _ _ _ = error "bindValue"
 
 importValue :: SC.Value -> Value s
 importValue val =
@@ -654,17 +642,6 @@
 interpretMain :: Options -> SS.ValidModule -> IO ()
 interpretMain opts m =
     do let mn = case SS.moduleName m of SS.ModuleName xs x -> mkModuleName (xs ++ [x])
-<<<<<<< HEAD
-       let scm = insImport preludeModule $
-                 insImport LLVMSAW.llvmModule $
-                 insImport JavaSAW.javaModule $
-                 emptyModule mn
-       sc <- mkSharedContext scm
-       env <- coreEnv sc
-       print env
-       v <- interpretModule sc (valueEnv opts sc) (transitivePrimEnv m) env m
-       (fromValue v :: IO ())
-=======
        let scm = insImport preludeModule $ emptyModule mn
        sc <- mkSharedContext scm
        ss <- basic_ss sc
@@ -676,7 +653,6 @@
        case M.lookup mainName vm of
          Just v -> (fromValue v :: IO ())
          Nothing -> fail $ "No main in module " ++ show (SS.moduleName m)
->>>>>>> 8ef2aaea
 
 -- | Collects primitives from the module and all its transitive dependencies.
 transitivePrimEnv :: SS.ValidModule -> Map SS.ResolvedName SS.Schema
