{-# LANGUAGE CPP #-}
{-# LANGUAGE ConstraintKinds #-}
{-# LANGUAGE DeriveDataTypeable #-}
{-# LANGUAGE OverloadedStrings #-}
{-# LANGUAGE Rank2Types #-}
{-# LANGUAGE ScopedTypeVariables #-}
{-# LANGUAGE ViewPatterns #-}
{-# LANGUAGE TupleSections #-}
{-# LANGUAGE PatternGuards #-}
{-# LANGUAGE DoAndIfThenElse #-}

{- |
Module           : $Header$
Description      :
License          : Free for non-commercial use. See LICENSE.
Stability        : provisional
Point-of-contact : atomb
-}
module SAWScript.Builtins where

import Data.Foldable (toList)
#if !MIN_VERSION_base(4,8,0)
import Data.Functor
import Control.Applicative
#endif
import Control.Lens
import Control.Monad.State
import qualified Data.ByteString.Lazy as BS
import Data.List (isPrefixOf)
import qualified Data.Map as Map
import Data.Maybe
import qualified Data.Vector as V
import System.CPUTime
import System.Directory
import qualified System.Exit as Exit
import System.IO
import System.IO.Temp (withSystemTempFile)
import System.Process
import Text.Printf (printf)
import Text.Read


import qualified Verifier.Java.Codebase as JSS
import qualified Verifier.SAW.Cryptol as Cryptol

import Verifier.SAW.Constant
import Verifier.SAW.ExternalFormat
import Verifier.SAW.FiniteValue ( FiniteType(..), FiniteValue(..)
                                , scFiniteValue, fvVec, readFiniteValues, readFiniteValue
                                , finiteTypeOf, asFiniteTypePure, sizeFiniteType
                                )
import Verifier.SAW.Prelude
import Verifier.SAW.PrettySExp
import Verifier.SAW.SCTypeCheck
import Verifier.SAW.SharedTerm
import qualified Verifier.SAW.Simulator.Concrete as Concrete
import Verifier.SAW.Recognizer
import Verifier.SAW.Rewriter
import Verifier.SAW.Testing.Random (scRunTestsTFIO, scTestableType)
import Verifier.SAW.TypedAST hiding (instantiateVarList)

import qualified SAWScript.SBVParser as SBV
import SAWScript.ImportAIG

import SAWScript.AST (getVal, pShow)
import SAWScript.Options
import SAWScript.Proof
import SAWScript.TopLevel
import SAWScript.TypedTerm
import SAWScript.Utils
import SAWScript.SAWCorePrimitives( bitblastPrimitives, sbvPrimitives, concretePrimitives )
import qualified SAWScript.Value as SV

import qualified Verifier.SAW.Cryptol.Prelude as CryptolSAW
import qualified Verifier.SAW.Simulator.BitBlast as BBSim
import qualified Verifier.SAW.Simulator.SBV as SBVSim

import qualified Data.ABC as ABC
import qualified Data.SBV.Dynamic as SBV

import qualified Data.ABC.GIA as GIA
import qualified Data.AIG as AIG

import qualified Cryptol.TypeCheck.AST as C
import qualified Cryptol.Eval.Value as C
import Cryptol.Utils.PP (pretty)

data BuiltinContext = BuiltinContext { biSharedContext :: SharedContext SAWCtx
                                     , biJavaCodebase  :: JSS.Codebase
                                     }

definePrim :: String -> TypedTerm SAWCtx -> TopLevel (TypedTerm SAWCtx)
definePrim name (TypedTerm schema rhs) = do
  sc <- getSharedContext
  t <- io $ scConstant sc name rhs
  return $ TypedTerm schema t

sbvUninterpreted :: String -> SharedTerm SAWCtx -> TopLevel (Uninterp SAWCtx)
sbvUninterpreted s t = return $ Uninterp (s, t)

readBytes :: FilePath -> TopLevel (TypedTerm SAWCtx)
readBytes path = do
  sc <- getSharedContext
  content <- io $ BS.readFile path
  let len = BS.length content
  let bytes = BS.unpack content
  e <- io $ scBitvector sc 8
  xs <- io $ mapM (scBvConst sc 8 . toInteger) bytes
  trm <- io $ scVector sc e xs
  let schema = C.Forall [] [] (C.tSeq (C.tNum len) (C.tSeq (C.tNum (8::Int)) C.tBit))
  return (TypedTerm schema trm)

readSBV :: FilePath -> [Uninterp SAWCtx] -> TopLevel (TypedTerm SAWCtx)
readSBV path unintlst =
    do sc <- getSharedContext
       opts <- getOptions
       pgm <- io $ SBV.loadSBV path
       let schema = C.Forall [] [] (toCType (SBV.typOf pgm))
       trm <- io $ SBV.parseSBVPgm sc (\s _ -> Map.lookup s unintmap) pgm
       when (extraChecks opts) $ do
         tcr <- io $ scTypeCheck sc trm
         case tcr of
           Left err ->
             io $ putStr $ unlines $
             ("Type error reading " ++ path ++ ":") : prettyTCError err
           Right _ -> return () -- TODO: check that it matches 'schema'?
       return (TypedTerm schema trm)
    where
      unintmap = Map.fromList $ map getUninterp unintlst

      toCType :: SBV.Typ -> C.Type
      toCType typ =
        case typ of
          SBV.TBool      -> C.tBit
          SBV.TFun t1 t2 -> C.tFun (toCType t1) (toCType t2)
          SBV.TVec n t   -> C.tSeq (C.tNum n) (toCType t)
          SBV.TTuple ts  -> C.tTuple (map toCType ts)
          SBV.TRecord bs -> C.tRec [ (C.Name n, toCType t) | (n, t) <- bs ]


-- | The 'AIG.Proxy' used by SAWScript.
sawProxy :: AIG.Proxy GIA.Lit GIA.GIA
sawProxy = GIA.proxy

-- | Use ABC's 'dsec' command to equivalence check to terms
-- representing SAIGs. Note that nothing is returned; you must read
-- the output to see what happened.
--
-- TODO: this is a first version. The interface can be improved later,
-- but I don't want too worry to much about generalization before I
-- have more examples. It might be an improvement to take SAIGs as
-- arguments, in the style of 'cecPrim' below. This would require
-- support for latches in the 'AIGNetwork' SAWScript type.
dsecPrint :: SharedContext s -> TypedTerm s -> TypedTerm s -> IO ()
dsecPrint sc t1 t2 = do
  withSystemTempFile ".aig" $ \path1 _handle1 -> do
  withSystemTempFile ".aig" $ \path2 _handle2 -> do
  writeSAIGInferLatches sc path1 t1
  writeSAIGInferLatches sc path2 t2
  callCommand (abcDsec path1 path2)
  where
    -- The '-w' here may be overkill ...
    abcDsec path1 path2 = printf "abc -c 'read %s; dsec -v -w %s;'" path1 path2

cecPrim :: AIGNetwork -> AIGNetwork -> TopLevel SV.ProofResult
cecPrim x y = do
  io $ verifyAIGCompatible x y
  res <- io $ ABC.cec x y
  case res of
    ABC.Valid -> return $ SV.Valid
    ABC.Invalid bs
      | Just ft <- readFiniteValue (FTVec (fromIntegral (length bs)) FTBit) bs ->
           return $ SV.Invalid ft
      | otherwise -> fail "cec: impossible, could not parse counterexample"
    ABC.VerifyUnknown -> fail "cec: unknown result "

loadAIGPrim :: FilePath -> TopLevel AIGNetwork
loadAIGPrim f = do
  exists <- io $ doesFileExist f
  unless exists $ fail $ "AIG file " ++ f ++ " not found."
  et <- io $ loadAIG f
  case et of
    Left err -> fail $ "Reading AIG failed: " ++ err
    Right ntk -> return ntk

<<<<<<< HEAD
=======
saveAIGPrim :: String -> AIGNetwork -> TopLevel ()
saveAIGPrim f n = io $ AIG.writeAiger f n

saveAIGasCNFPrim :: String -> AIGNetwork -> TopLevel ()
saveAIGasCNFPrim f (AIG.Network be ls) =
  case ls of
    [l] -> do _ <- io $ GIA.writeCNF be l f
              return ()
    _ -> fail "save_aig_as_cnf: non-boolean term"

bitblastPrimitives :: AIG.IsAIG l g => g s -> Map.Map Ident (BBSim.BValue (l s))
bitblastPrimitives _ = Map.empty
>>>>>>> f144b4b4

-- | Tranlsate a SAWCore term into an AIG
bitblastPrim :: SharedContext s -> TypedTerm s -> IO AIGNetwork
bitblastPrim sc tt = do
  t' <- rewriteEqs sc tt
  let s = ttSchema t'
  case s of
    C.Forall [] [] _ -> return ()
    _ -> fail $ "Attempting to bitblast a term with a polymorphic type: " ++ pretty s
  BBSim.withBitBlastedTerm sawProxy sc bitblastPrimitives (ttTerm t') $ \be ls -> do
    return (AIG.Network be (toList ls))

-- | Read an AIG file representing a theorem or an arbitrary function
-- and represent its contents as a @SharedTerm@ lambda term. This is
-- inefficient but semantically correct.
readAIGPrim :: FilePath -> TopLevel (TypedTerm SAWCtx)
readAIGPrim f = do
  sc <- getSharedContext
  exists <- io $ doesFileExist f
  unless exists $ fail $ "AIG file " ++ f ++ " not found."
  et <- io $ readAIG sc f
  case et of
    Left err -> fail $ "Reading AIG failed: " ++ err
    Right t -> io $ mkTypedTerm sc t

replacePrim :: TypedTerm SAWCtx
            -> TypedTerm SAWCtx
            -> TypedTerm SAWCtx
            -> TopLevel (TypedTerm SAWCtx)
replacePrim pat replace t = do
  sc <- getSharedContext

  let tpat  = ttTerm pat
  let trepl = ttTerm replace

  let fvpat = looseVars tpat
  let fvrepl = looseVars trepl

  unless (fvpat == 0) $ fail $ unlines
    [ "pattern term is not closed", show tpat ]

  unless (fvrepl == 0) $ fail $ unlines
    [ "replacement term is not closed", show trepl ]

  io $ do
    ty1 <- scTypeOf sc tpat
    ty2 <- scTypeOf sc trepl
    c <- scConvertable sc False ty1 ty2
    unless c $ fail $ unlines
      [ "terms do not have convertable types", show tpat, show ty1, show trepl, show ty2 ]

  let ss = emptySimpset
  t' <- io $ replaceTerm sc ss (tpat, trepl) (ttTerm t)

  io $ do
    ty  <- scTypeOf sc (ttTerm t)
    ty' <- scTypeOf sc t'
    c' <- scConvertable sc False ty ty'
    unless c' $ fail $ unlines
      [ "term does not have the same type after replacement", show ty, show ty' ]

  return t{ ttTerm = t' }


hoistIfsPrim :: TypedTerm SAWCtx
             -> TopLevel (TypedTerm SAWCtx)
hoistIfsPrim t = do
  sc <- getSharedContext
  t' <- io $ hoistIfs sc (ttTerm t)

  io $ do
    ty  <- scTypeOf sc (ttTerm t)
    ty' <- scTypeOf sc t'
    c' <- scConvertable sc False ty ty'
    unless c' $ fail $ unlines
      [ "term does not have the same type after hoisting ifs", show ty, show ty' ]

  return t{ ttTerm = t' }



checkConvertablePrim :: TypedTerm SAWCtx
                     -> TypedTerm SAWCtx
                     -> TopLevel ()
checkConvertablePrim x y = do
   sc <- getSharedContext
   io $ do
     c <- scConvertable sc False (ttTerm x) (ttTerm y)
     if c
       then putStrLn "Convertable"
       else putStrLn "Not convertable"

{-
-- | Apply some rewrite rules before exporting, to ensure that terms
-- are within the language subset supported by formats such as SMT-Lib
-- QF_AUFBV or AIG.
prepForExport :: SharedContext s -> SharedTerm s -> IO (SharedTerm s)
prepForExport sc t = do
  let eqs = map (mkIdent preludeName) [ "eq_Bool"
                                      , "at_single"
                                      , "bvNat_bvToNat"
                                      , "equalNat_bv"
                                      ]
      defs = map (mkIdent (moduleName javaModule))
                 [ "ecJoin", "ecJoin768", "ecSplit", "ecSplit768"
                 , "ecExtend", "longExtend"
                 ] ++
             map (mkIdent (moduleName llvmModule))
                 [ "trunc31" ] ++
             map (mkIdent preludeName)
                 [ "splitLittleEndian", "joinLittleEndian", "finEq" ]
  rs1 <- concat <$> traverse (defRewrites sc) defs
  rs2 <- scEqsRewriteRules sc eqs
  basics <- basic_ss sc
  let ss = addRules (rs1 ++ rs2) basics
  rewriteSharedTerm sc ss t
-}

-- | Write a @SharedTerm@ representing a theorem or an arbitrary
-- function to an AIG file.
writeAIG :: SharedContext s -> FilePath -> TypedTerm s -> IO ()
writeAIG sc f t = do
  aig <- bitblastPrim sc t
  ABC.writeAiger f aig

-- | Like @writeAIG@, but takes an additional 'Integer' argument
-- specifying the number of input and output bits to be interpreted as
-- latches. Used to implement more friendly SAIG writers
-- @writeSAIGInferLatches@ and @writeSAIGComputedLatches@.
writeSAIG :: SharedContext s -> FilePath -> TypedTerm s -> Int -> IO ()
writeSAIG sc file tt numLatches = do
  aig <- bitblastPrim sc tt
  GIA.writeAigerWithLatches file aig numLatches

-- | Given a term a type '(i, s) -> (o, s)', call @writeSAIG@ on term
-- with latch bits set to '|s|', the width of 's'.
writeSAIGInferLatches :: forall s.
  SharedContext s -> FilePath -> TypedTerm s -> IO ()
writeSAIGInferLatches sc file tt = do
  ty <- scTypeOf sc (ttTerm tt)
  s <- getStateType ty
  let numLatches = sizeFiniteType s
  writeSAIG sc file tt numLatches
  where
    die :: Monad m => String -> m a
    die why = fail $
      "writeSAIGInferLatches: " ++ why ++ ":\n" ++
      "term must have type of the form '(i, s) -> (o, s)',\n" ++
      "where 'i', 's', and 'o' are all fixed-width types,\n" ++
      "but type of term is:\n" ++ (pretty . ttSchema $ tt)

    -- Decompose type as '(i, s) -> (o, s)' and return 's'.
    getStateType :: SharedTerm s -> IO FiniteType
    getStateType ty = do
      ty' <- scWhnf sc ty
      case ty' of
        (asPi -> Just (_nm, tp, body)) ->
          -- NB: if we get unexpected "state types are different"
          -- failures here than we need to 'scWhnf sc' before calling
          -- 'asFiniteType'.
          case (asFiniteTypePure tp, asFiniteTypePure body) of
            (Just dom, Just rng) ->
              case (dom, rng) of
                (FTTuple [_i, s], FTTuple [_o, s']) ->
                  if s == s' then
                    return s
                  else
                    die "state types are different"
                _ -> die "domain or range not a tuple type"
            _ -> die "domain or range not finite width"
        _ -> die "not a function type"

-- | Like @writeAIGInferLatches@, but takes an additional argument
-- specifying the number of input and output bits to be interpreted as
-- latches.
writeAIGComputedLatches ::
  SharedContext s -> FilePath -> TypedTerm s -> TypedTerm s -> IO ()
writeAIGComputedLatches sc file term numLatches = do
  aig <- bitblastPrim sc term
  let numLatches' = SV.evaluateTypedTerm sc numLatches
  if isWord numLatches' then do
    let numLatches'' = fromInteger . C.fromWord $ numLatches'
    GIA.writeAigerWithLatches file aig numLatches''
  else do
    fail $ "writeAIGComputedLatches:\n" ++
      "non-integer or polymorphic number of latches;\n" ++
      "you may need a width annotation '_:[width]':\n" ++
      "value: " ++ ppCryptol numLatches' ++ "\n" ++
      "term: " ++ ppSharedTerm numLatches ++ "\n" ++
      "type: " ++ (pretty . ttSchema $ numLatches)
  where
    isWord :: C.Value -> Bool
    isWord (C.VWord _) = True
    isWord (C.VSeq isWord' _) = isWord'
    isWord _ = False

    ppCryptol :: C.Value -> String
    ppCryptol = show . C.ppValue C.defaultPPOpts

    ppSharedTerm :: TypedTerm s -> String
    ppSharedTerm = scPrettyTerm . ttTerm

writeCNF :: SharedContext s -> FilePath -> TypedTerm s -> IO ()
writeCNF sc f t = do
  AIG.Network be ls <- bitblastPrim sc t
  case ls of
    [l] -> do
      _ <- GIA.writeCNF be l f
      return ()
    _ -> fail "writeCNF: non-boolean term"

-- | Write a @SharedTerm@ representing a theorem to an SMT-Lib version
-- 1 file.
writeSMTLib1 :: SharedContext s -> FilePath -> TypedTerm s -> IO ()
writeSMTLib1 sc f t = writeUnintSMTLib1 sc f [] t

-- | Write a @SharedTerm@ representing a theorem to an SMT-Lib version
-- 1 file, treating some constants as uninterpreted.
writeUnintSMTLib1 :: SharedContext s -> FilePath -> [String] -> TypedTerm s -> IO ()
writeUnintSMTLib1 sc f unints t = do
  (_, _, l) <- prepSBV sc unints t
  txt <- SBV.compileToSMTLib False True l
  writeFile f txt

-- | Write a @SharedTerm@ representing a theorem to an SMT-Lib version
-- 2 file.
writeSMTLib2 :: SharedContext s -> FilePath -> TypedTerm s -> IO ()
writeSMTLib2 sc f t = writeUnintSMTLib2 sc f [] t

-- | Write a @SharedTerm@ representing a theorem to an SMT-Lib version
-- 2 file, treating some constants as uninterpreted.
writeUnintSMTLib2 :: SharedContext s -> FilePath -> [String] -> TypedTerm s -> IO ()
writeUnintSMTLib2 sc f unints t = do
  (_, _, l) <- prepSBV sc unints t
  txt <- SBV.compileToSMTLib True True l
  writeFile f txt

writeCore :: FilePath -> TypedTerm s -> IO ()
writeCore path t = writeFile path (scWriteExternal (ttTerm t))

readCore :: FilePath -> TopLevel (TypedTerm SAWCtx)
readCore path = do
  sc <- getSharedContext
  io (mkTypedTerm sc =<< scReadExternal sc =<< readFile path)

quickcheckGoal :: SharedContext s -> Integer -> ProofScript s SV.SatResult
quickcheckGoal sc n = StateT $ \goal -> do
  putStr $ "WARNING: using quickcheck to prove goal..."
  hFlush stdout
  let tm = ttTerm (goalTerm goal)
  ty <- scTypeOf sc tm
  maybeInputs <- scTestableType sc ty
  case maybeInputs of
    Just inputs -> do
      result <- scRunTestsTFIO sc n tm inputs
      case result of
        Nothing -> do
          putStrLn $ "checked " ++ show n ++ " cases."
          return (SV.Unsat, goal)
        Just (cex:_) -> return (SV.Sat cex, goal)
        Just [] -> fail "quickcheck: empty counterexample"
    Nothing -> fail $ "quickcheck:\n" ++
      "term has non-testable type:\n" ++
      pretty (ttSchema (goalTerm goal))

assumeValid :: ProofScript s SV.ProofResult
assumeValid = StateT $ \goal -> do
  putStrLn $ "WARNING: assuming goal " ++ goalName goal ++ " is valid"
  return (SV.Valid, goal)

assumeUnsat :: ProofScript s SV.SatResult
assumeUnsat = StateT $ \goal -> do
  putStrLn $ "WARNING: assuming goal " ++ goalName goal ++ " is unsat"
  return (SV.Unsat, goal)

trivial :: ProofScript SAWCtx SV.SatResult
trivial = StateT $ \goal -> do
  checkTrue (ttTerm (goalTerm goal))
  return (SV.Unsat, goal)
  where
    checkTrue :: SharedTerm SAWCtx -> IO ()
    checkTrue t =
      case unwrapTermF t of
        Lambda _ _ t' -> checkTrue t'
        FTermF (CtorApp "Prelude.True" []) -> return ()
        _ -> fail "trivial: not a trivial goal"

printGoal :: ProofScript s ()
printGoal = StateT $ \goal -> do
  putStrLn (scPrettyTerm (ttTerm (goalTerm goal)))
  return ((), goal)

printGoalDepth :: Int -> ProofScript SAWCtx ()
printGoalDepth n = StateT $ \goal -> do
  print (ppTermDepth n (ttTerm (goalTerm goal)))
  return ((), goal)

printGoalSExp :: ProofScript SAWCtx ()
printGoalSExp = StateT $ \goal -> do
  print (ppSharedTermSExp (ttTerm (goalTerm goal)))
  return ((), goal)

printGoalSExp' :: Int -> ProofScript SAWCtx ()
printGoalSExp' n = StateT $ \goal -> do
  let cfg = defaultPPConfig { ppMaxDepth = Just n}
  print (ppSharedTermSExpWith cfg (ttTerm (goalTerm goal)))
  return ((), goal)

unfoldGoal :: SharedContext s -> [String] -> ProofScript s ()
unfoldGoal sc names = StateT $ \goal -> do
  let TypedTerm schema trm = goalTerm goal
  trm' <- scUnfoldConstants sc names trm
  return ((), goal { goalTerm = TypedTerm schema trm' })

simplifyGoal :: SharedContext s -> Simpset (SharedTerm s) -> ProofScript s ()
simplifyGoal sc ss = StateT $ \goal -> do
  let TypedTerm schema trm = goalTerm goal
  trm' <- rewriteSharedTerm sc ss trm
  return ((), goal { goalTerm = TypedTerm schema trm' })

-- | Bit-blast a @SharedTerm@ representing a theorem and check its
-- satisfiability using ABC.
{-
satABCold :: SharedContext s -> ProofScript s SV.SatResult
satABCold sc = StateT $ \g -> withBE $ \be -> do
  let t = goalTerm g
  t' <- prepForExport sc t
  let (args, _) = asLambdaList t'
      argNames = map fst args
      argTys = map snd args
  shapes <- mapM Old.parseShape argTys
  mbterm <- Old.bitBlast be t'
  case mbterm of
    Right bterm -> do
      case bterm of
        Old.BBool l -> do
          satRes <- ABC.checkSat be l
          case satRes of
            ABC.Unsat -> do
              ft <- scApplyPrelude_False sc
              return (SV.Unsat, g { goalTerm = ft })
            ABC.Sat cex -> do
              let r = liftCexBB shapes cex
              tt <- scApplyPrelude_True sc
              case r of
                Left err -> fail $ "Can't parse counterexample: " ++ err
                Right [v] ->
                  return (SV.Sat v, g { goalTerm = tt })
                Right vs -> do
                  return (SV.SatMulti (zip argNames vs), g { goalTerm = tt })
        _ -> fail "Can't prove non-boolean term."
    Left err -> fail $ "Can't bitblast: " ++ err
-}

returnsBool :: SharedTerm s -> Bool
returnsBool ((asBoolType . snd . asPiList) -> Just ()) = True
returnsBool _ = False

checkBoolean :: SharedContext s -> SharedTerm s -> IO ()
checkBoolean sc t = do
  ty <- scTypeCheckError sc t
  unless (returnsBool ty) $
    fail $ "Attempting to prove a term that returns a non-boolean type: " ++
           show ty

checkBooleanType :: C.Type -> IO ()
checkBooleanType (C.tIsBit -> True) = return ()
checkBooleanType (C.tIsFun -> Just (_, ty')) = checkBooleanType ty'
checkBooleanType ty =
  fail $ "Attempting to prove a term that returns a non-boolean type: " ++ pretty ty

checkBooleanSchema :: C.Schema -> IO ()
checkBooleanSchema (C.Forall [] [] t) = checkBooleanType t
checkBooleanSchema s =
  fail $ "Attempting to prove a term with polymorphic type: " ++ pretty s

-- | Bit-blast a @SharedTerm@ representing a theorem and check its
-- satisfiability using ABC.
satABC :: SharedContext s -> ProofScript s SV.SatResult
satABC sc = StateT $ \g -> do
  TypedTerm schema t <- rewriteEqs sc (goalTerm g)
  checkBooleanSchema schema
  tp <- scWhnf sc =<< scTypeOf sc t
  let (args, _) = asPiList tp
      argNames = map fst args
  -- putStrLn "Simulating..."
  BBSim.withBitBlastedPred sawProxy sc bitblastPrimitives t $ \be lit0 shapes -> do
  let lit = case goalQuant g of
        Existential -> lit0
        Universal -> AIG.not lit0
  -- putStrLn "Checking..."
  satRes <- AIG.checkSat be lit
  case satRes of
    AIG.Unsat -> do
      -- putStrLn "UNSAT"
      ft <- scApplyPrelude_False sc
      return (SV.Unsat, g { goalTerm = TypedTerm schema ft })
    AIG.Sat cex -> do
      -- putStrLn "SAT"
      let r = liftCexBB shapes cex
      tt <- scApplyPrelude_True sc
      case r of
        Left err -> fail $ "Can't parse counterexample: " ++ err
        Right [v] ->
          return (SV.Sat v, g { goalTerm = TypedTerm schema tt })
        Right vs
          | length argNames == length vs -> do
              return (SV.SatMulti (zip argNames vs), g { goalTerm = TypedTerm schema tt })
          | otherwise -> fail $ unwords ["ABC SAT results do not match expected arguments", show argNames, show vs]
    AIG.SatUnknown -> fail "Unknown result from ABC"

parseDimacsSolution :: [Int]    -- ^ The list of CNF variables to return
                    -> [String] -- ^ The value lines from the solver
                    -> [Bool]
parseDimacsSolution vars ls = map lkup vars
  where
    vs :: [Int]
    vs = concatMap (filter (/= 0) . mapMaybe readMaybe . tail . words) ls
    varToPair n | n < 0 = (-n, False)
                | otherwise = (n, True)
    assgnMap = Map.fromList (map varToPair vs)
    lkup v = Map.findWithDefault False v assgnMap

satExternal :: Bool -> SharedContext s -> String -> [String]
            -> ProofScript s SV.SatResult
satExternal doCNF sc execName args = StateT $ \g -> do
  TypedTerm schema t <- rewriteEqs sc (goalTerm g)
  tp <- scWhnf sc =<< scTypeOf sc t
  let cnfName = goalName g ++ ".cnf"
      argNames = map fst (fst (asPiList tp))
  checkBoolean sc t
  (path, fh) <- openTempFile "." cnfName
  hClose fh -- Yuck. TODO: allow writeCNF et al. to work on handles.
  let args' = map replaceFileName args
      replaceFileName "%f" = path
      replaceFileName a = a
  BBSim.withBitBlastedPred sawProxy sc bitblastPrimitives t $ \be l0 shapes -> do
  let l = case goalQuant g of
        Existential -> l0
        Universal -> AIG.not l0
  vars <- (if doCNF then GIA.writeCNF else writeAIGWithMapping) be l path
  (_ec, out, err) <- readProcessWithExitCode execName args' ""
  removeFile path
  unless (null err) $
    print $ unlines ["Standard error from SAT solver:", err]
  let ls = lines out
      sls = filter ("s " `isPrefixOf`) ls
      vls = filter ("v " `isPrefixOf`) ls
  case (sls, vls) of
    (["s SATISFIABLE"], _) -> do
      let bs = parseDimacsSolution vars vls
      let r = liftCexBB shapes bs
      tt <- scApplyPrelude_True sc
      case r of
        Left msg -> fail $ "Can't parse counterexample: " ++ msg
        Right [v] ->
          return (SV.Sat v, g { goalTerm = TypedTerm schema tt })
        Right vs
          | length argNames == length vs -> do
              return (SV.SatMulti (zip argNames vs), g { goalTerm = TypedTerm schema tt })
          | otherwise -> fail $ unwords ["external SAT results do not match expected arguments", show argNames, show vs]
    (["s UNSATISFIABLE"], []) -> do
      ft <- scApplyPrelude_False sc
      return (SV.Unsat, g { goalTerm = TypedTerm schema ft })
    _ -> fail $ "Unexpected result from SAT solver:\n" ++ out

writeAIGWithMapping :: GIA.GIA s -> GIA.Lit s -> FilePath -> IO [Int]
writeAIGWithMapping be l path = do
  nins <- GIA.inputCount be
  ABC.writeAiger path (ABC.Network be [l])
  return [1..nins]

unsatResult :: SharedContext s -> ProofGoal s
            -> IO (SV.SatResult, ProofGoal s)
unsatResult sc g = do
  let schema = C.Forall [] [] C.tBit
  ft <- scApplyPrelude_False sc
  return (SV.Unsat, g { goalTerm = TypedTerm schema ft })

rewriteEqs :: SharedContext s -> TypedTerm s -> IO (TypedTerm s)
rewriteEqs sc (TypedTerm schema t) = do
  let eqs = map (mkIdent preludeName)
            [ "eq_Bool", "eq_Nat", "eq_bitvector", "eq_VecBool"
            , "eq_VecVec" ]
  rs <- scEqsRewriteRules sc eqs
  ss <- addRules rs <$> basic_ss sc
  t' <- rewriteSharedTerm sc ss t
  return (TypedTerm schema t')

codegenSBV :: SharedContext s -> FilePath -> String -> TypedTerm s -> IO ()
codegenSBV sc path fname (TypedTerm _schema t) =
  SBVSim.sbvCodeGen sc sbvPrimitives [] mpath fname t
  where mpath = if null path then Nothing else Just path

prepSBV :: SharedContext s -> [String] -> TypedTerm s
        -> IO (SharedTerm s, [SBVSim.Labeler], SBV.Symbolic SBV.SVal)
prepSBV sc unints tt = do
  TypedTerm schema t' <- rewriteEqs sc tt
  checkBooleanSchema schema
  (labels, lit) <- SBVSim.sbvSolve sc sbvPrimitives unints t'
  return (t', labels, lit)

-- | Bit-blast a @SharedTerm@ representing a theorem and check its
-- satisfiability using SBV. (Currently ignores satisfying assignments.)
satSBV :: SBV.SMTConfig -> SharedContext s -> ProofScript s SV.SatResult
satSBV conf sc = satUnintSBV conf sc []

-- | Bit-blast a @SharedTerm@ representing a theorem and check its
-- satisfiability using SBV. (Currently ignores satisfying assignments.)
-- Constants with names in @unints@ are kept as uninterpreted functions.
satUnintSBV :: SBV.SMTConfig -> SharedContext s -> [String] -> ProofScript s SV.SatResult
satUnintSBV conf sc unints = StateT $ \g -> do
  (t', labels, lit0) <- prepSBV sc unints (goalTerm g)
  let lit = case goalQuant g of
        Existential -> lit0
        Universal -> liftM SBV.svNot lit0
  tp <- scWhnf sc =<< scTypeOf sc t'
  let (args, _) = asPiList tp
      argNames = map fst args
  SBV.SatResult r <- SBV.satWith conf lit
  case r of
    SBV.Satisfiable {} -> do
      let schema = C.Forall [] [] C.tBit
      tt <- scApplyPrelude_True sc
      return (getLabels labels (SBV.getModelDictionary r) argNames, g {goalTerm = TypedTerm schema tt})
    SBV.Unsatisfiable {} -> do
      let schema = C.Forall [] [] C.tBit
      ft <- scApplyPrelude_False sc
      return (SV.Unsat, g { goalTerm = TypedTerm schema ft })
    SBV.Unknown {} -> fail "Prover returned Unknown"
    SBV.ProofError _ ls -> fail . unlines $ "Prover returned error: " : ls
    SBV.TimeOut {} -> fail "Prover timed out"

getLabels :: [SBVSim.Labeler] -> Map.Map String SBV.CW -> [String] -> SV.SatResult
getLabels ls d argNames =
  case fmap getLabel ls of
    [x] -> SV.Sat x
    xs
     | length argNames == length xs -> SV.SatMulti (zip argNames xs)
     | otherwise -> error $ unwords ["SBV SAT results do not match expected arguments", show argNames, show xs]

  where
    getLabel :: SBVSim.Labeler -> FiniteValue
    getLabel (SBVSim.BoolLabel s) = FVBit (SBV.cwToBool (d Map.! s))
    getLabel (SBVSim.WordLabel s) = d Map.! s &
      (\(SBV.KBounded _ n)-> FVWord (fromIntegral n)) . SBV.cwKind <*> (\(SBV.CWInteger i)-> i) . SBV.cwVal
    getLabel (SBVSim.VecLabel xs)
      | V.null xs = error "getLabel of empty vector"
      | otherwise = fvVec t vs
      where vs = map getLabel (V.toList xs)
            t = finiteTypeOf (head vs)
    getLabel (SBVSim.TupleLabel xs) = FVTuple $ map getLabel (V.toList xs)
    getLabel (SBVSim.RecLabel xs) = FVRec $ fmap getLabel xs

satBoolector :: SharedContext s -> ProofScript s SV.SatResult
satBoolector = satSBV SBV.boolector

satZ3 :: SharedContext s -> ProofScript s SV.SatResult
satZ3 = satSBV SBV.z3

satCVC4 :: SharedContext s -> ProofScript s SV.SatResult
satCVC4 = satSBV SBV.cvc4

satMathSAT :: SharedContext s -> ProofScript s SV.SatResult
satMathSAT = satSBV SBV.mathSAT

satYices :: SharedContext s -> ProofScript s SV.SatResult
satYices = satSBV SBV.yices

satUnintBoolector :: SharedContext s -> [String] -> ProofScript s SV.SatResult
satUnintBoolector = satUnintSBV SBV.boolector

satUnintZ3 :: SharedContext s -> [String] -> ProofScript s SV.SatResult
satUnintZ3 = satUnintSBV SBV.z3

satUnintCVC4 :: SharedContext s -> [String] -> ProofScript s SV.SatResult
satUnintCVC4 = satUnintSBV SBV.cvc4

satUnintMathSAT :: SharedContext s -> [String] -> ProofScript s SV.SatResult
satUnintMathSAT = satUnintSBV SBV.mathSAT

satUnintYices :: SharedContext s -> [String] -> ProofScript s SV.SatResult
satUnintYices = satUnintSBV SBV.yices

negTypedTerm :: SharedContext s -> TypedTerm s -> IO (TypedTerm s)
negTypedTerm sc (TypedTerm schema t) = do
  checkBooleanSchema schema
  t' <- negTerm sc t
  return (TypedTerm schema t')

negTerm :: SharedContext s -> SharedTerm s -> IO (SharedTerm s)
negTerm sc (STApp _ (Lambda x ty tm)) = scLambda sc x ty =<< negTerm sc tm
negTerm sc tm = scNot sc tm

satWithExporter :: (SharedContext s -> FilePath -> TypedTerm s -> IO ())
                -> SharedContext s
                -> String
                -> String
                -> ProofScript s SV.SatResult
satWithExporter exporter sc path ext = StateT $ \g -> do
  t <- case goalQuant g of
         Existential -> return (goalTerm g)
         Universal -> negTypedTerm sc (goalTerm g)
  exporter sc ((path ++ goalName g) ++ ext) t
  unsatResult sc g

satAIG :: SharedContext s -> FilePath -> ProofScript s SV.SatResult
satAIG sc path = satWithExporter writeAIG sc path ".aig"

satCNF :: SharedContext s -> FilePath -> ProofScript s SV.SatResult
satCNF sc path = satWithExporter writeCNF sc path ".cnf"

satExtCore :: SharedContext s -> FilePath -> ProofScript s SV.SatResult
satExtCore sc path = satWithExporter (const writeCore) sc path ".extcore"

satSMTLib1 :: SharedContext s -> FilePath -> ProofScript s SV.SatResult
satSMTLib1 sc path = satWithExporter writeSMTLib1 sc path ".smt"

satSMTLib2 :: SharedContext s -> FilePath -> ProofScript s SV.SatResult
satSMTLib2 sc path = satWithExporter writeSMTLib2 sc path ".smt2"

liftCexBB :: [FiniteType] -> [Bool] -> Either String [FiniteValue]
liftCexBB tys bs =
  case readFiniteValues tys bs of
    Nothing -> Left "Failed to lift counterexample"
    Just fvs -> Right fvs

-- | Translate a @SharedTerm@ representing a theorem for input to the
-- given validity-checking script and attempt to prove it.
provePrim :: SharedContext s -> ProofScript s SV.SatResult
          -> TypedTerm s -> IO SV.ProofResult
provePrim _sc script t = do
  checkBooleanSchema (ttSchema t)
  r <- evalStateT script (ProofGoal Universal "prove" t)
  return (SV.flipSatResult r)

provePrintPrim :: SharedContext s -> ProofScript s SV.SatResult
               -> TypedTerm s -> IO (Theorem s)
provePrintPrim _sc script t = do
  r <- provePrim _sc script t
  case r of
    SV.Valid -> putStrLn "Valid" >> return (Theorem t)
    _ -> fail (show r)

satPrim :: SharedContext s -> ProofScript s SV.SatResult -> TypedTerm s
        -> IO SV.SatResult
satPrim _sc script t = do
  checkBooleanSchema (ttSchema t)
  evalStateT script (ProofGoal Existential "sat" t)

satPrintPrim :: SharedContext s -> ProofScript s SV.SatResult
             -> TypedTerm s -> IO ()
satPrintPrim _sc script t = print =<< satPrim _sc script t

-- | Quick check (random test) a term and print the result. The
-- 'Integer' parameter is the number of random tests to run.
quickCheckPrintPrim :: SharedContext s -> Integer -> TypedTerm s -> IO ()
quickCheckPrintPrim sc numTests tt = do
  let tm = ttTerm tt
  ty <- scTypeOf sc tm
  maybeInputs <- scTestableType sc ty
  case maybeInputs of
    Just inputs -> do
      result <- scRunTestsTFIO sc numTests tm inputs
      case result of
        Nothing -> putStrLn $ "All " ++ show numTests ++ " tests passed!"
        Just counterExample -> putStrLn $
          "At least one test failed! Counter example:\n" ++
          showList counterExample ""
    Nothing -> fail $ "quickCheckPrintPrim:\n" ++
      "term has non-testable type:\n" ++
      pretty (ttSchema tt)

cryptolSimpset :: SharedContext s -> IO (Simpset (SharedTerm s))
cryptolSimpset sc = scSimpset sc cryptolDefs [] []
  where cryptolDefs = filter (not . excluded) $
                      moduleDefs CryptolSAW.cryptolModule
        excluded d = defIdent d `elem` [ "Cryptol.fix" ]

addPreludeEqs :: SharedContext s -> [String] -> Simpset (SharedTerm s)
              -> IO (Simpset (SharedTerm s))
addPreludeEqs sc names ss = do
  eqRules <- mapM (scEqRewriteRule sc) (map qualify names)
  return (addRules eqRules ss)
    where qualify = mkIdent (mkModuleName ["Prelude"])

addCryptolEqs :: SharedContext s -> [String] -> Simpset (SharedTerm s)
              -> IO (Simpset (SharedTerm s))
addCryptolEqs sc names ss = do
  eqRules <- mapM (scEqRewriteRule sc) (map qualify names)
  return (addRules eqRules ss)
    where qualify = mkIdent (mkModuleName ["Cryptol"])

addPreludeDefs :: SharedContext s -> [String] -> Simpset (SharedTerm s)
              -> IO (Simpset (SharedTerm s))
addPreludeDefs sc names ss = do
  defs <- mapM getDef names -- FIXME: warn if not found
  defRules <- concat <$> (mapM (scDefRewriteRules sc) defs)
  return (addRules defRules ss)
    where qualify = mkIdent (mkModuleName ["Prelude"])
          getDef n =
            case findDef (scModule sc) (qualify n) of
              Just d -> return d
              Nothing -> fail $ "Prelude definition " ++ n ++ " not found"

rewritePrim :: SharedContext s -> Simpset (SharedTerm s) -> TypedTerm s -> IO (TypedTerm s)
rewritePrim sc ss (TypedTerm schema t) = do
  t' <- rewriteSharedTerm sc ss t
  return (TypedTerm schema t')

unfold_term :: SharedContext s -> [String] -> TypedTerm s -> IO (TypedTerm s)
unfold_term sc names (TypedTerm schema t) = do
  t' <- scUnfoldConstants sc names t
  return (TypedTerm schema t')

addsimp :: SharedContext s -> Theorem s -> Simpset (SharedTerm s)
        -> Simpset (SharedTerm s)
addsimp _sc (Theorem t) ss = addRule (ruleOfProp (ttTerm t)) ss

addsimp' :: SharedContext s -> SharedTerm s -> Simpset (SharedTerm s)
         -> Simpset (SharedTerm s)
addsimp' _sc t ss = addRule (ruleOfProp t) ss

addsimps :: SharedContext s -> [Theorem s] -> Simpset (SharedTerm s)
         -> Simpset (SharedTerm s)
addsimps _sc thms ss =
  foldr (\thm -> addRule (ruleOfProp (ttTerm (thmTerm thm)))) ss thms

addsimps' :: SharedContext s -> [SharedTerm s] -> Simpset (SharedTerm s)
          -> Simpset (SharedTerm s)
addsimps' _sc ts ss = foldr (\t -> addRule (ruleOfProp t)) ss ts

print_type :: SharedTerm SAWCtx -> TopLevel ()
print_type t = do
  sc <- getSharedContext
  io (scTypeOf sc t >>= print)

check_term :: SharedTerm SAWCtx -> TopLevel ()
check_term t = do
  sc <- getSharedContext
  io (scTypeCheckError sc t >>= print)

printTermSExp' :: Int -> SharedTerm SAWCtx -> TopLevel ()
printTermSExp' n =
  io . print . ppSharedTermSExpWith (defaultPPConfig { ppMaxDepth = Just n })

checkTypedTerm :: SharedContext s -> TypedTerm s -> IO ()
checkTypedTerm sc (TypedTerm _schema t) = scTypeCheckError sc t >>= print

fixPos :: Pos
fixPos = PosInternal "FIXME"

bindExts :: SharedContext s
         -> [SharedTerm s]
         -> SharedTerm s
         -> IO (SharedTerm s)
bindExts sc args body = do
  types <- mapM (scTypeOf sc) args
  let is = mapMaybe extIdx args
      names = mapMaybe extName args
  unless (length types == length is && length types == length names) $
    fail "argument isn't external input"
  locals <- mapM (scLocalVar sc . fst) ([0..] `zip` reverse types)
  body' <- scInstantiateExt sc (Map.fromList (is `zip` reverse locals)) body
  scLambdaList sc (names `zip` types) body'

freshSymbolicPrim :: String -> C.Schema -> TopLevel (TypedTerm SAWCtx)
freshSymbolicPrim x schema@(C.Forall [] [] ct) = do
  sc <- getSharedContext
  cty <- io $ Cryptol.importType sc Cryptol.emptyEnv ct
  tm <- io $ scFreshGlobal sc x cty
  return $ TypedTerm schema tm
freshSymbolicPrim _ _ =
  fail "Can't create fresh symbolic variable of non-ground type."

abstractSymbolicPrim :: TypedTerm SAWCtx -> TopLevel (TypedTerm SAWCtx)
abstractSymbolicPrim (TypedTerm _ t) = do
  sc <- getSharedContext
  io (mkTypedTerm sc =<< bindAllExts sc t)

bindAllExts :: SharedContext s
            -> SharedTerm s
            -> IO (SharedTerm s)
bindAllExts sc body = bindExts sc (getAllExts body) body

-- | Apply the given SharedTerm to the given values, and evaluate to a
-- final value.
cexEvalFn :: SharedContext s -> [FiniteValue] -> SharedTerm s
          -> IO Concrete.CValue
cexEvalFn sc args tm = do
  -- NB: there may be more args than exts, and this is ok. One side of
  -- an equality may have more free variables than the other,
  -- particularly in the case where there is a counter-example.
  let exts = getAllExts tm
  args' <- mapM (scFiniteValue sc) args
  let is = mapMaybe extIdx exts
      argMap = Map.fromList (zip is args')
  tm' <- scInstantiateExt sc argMap tm
  return $ Concrete.evalSharedTerm (scModule sc) concretePrimitives tm'

toValueCase :: (SV.FromValue b) =>
               SharedContext SAWCtx
            -> (SharedContext SAWCtx -> b -> SV.Value -> SV.Value -> IO SV.Value)
            -> SV.Value
toValueCase sc prim =
  SV.VLambda $ \b -> return $
  SV.VLambda $ \v1 -> return $
  SV.VLambda $ \v2 ->
  prim sc (SV.fromValue b) v1 v2

caseProofResultPrim :: SharedContext SAWCtx -> SV.ProofResult
                    -> SV.Value -> SV.Value
                    -> IO SV.Value
caseProofResultPrim sc pr vValid vInvalid = do
  case pr of
    SV.Valid -> return vValid
    SV.Invalid v -> do t <- mkTypedTerm sc =<< scFiniteValue sc v
                       SV.applyValue vInvalid (SV.toValue t)
    SV.InvalidMulti pairs -> do
      let fvs = map snd pairs
      ts <- mapM (scFiniteValue sc) fvs
      t <- scTuple sc ts
      tt <- mkTypedTerm sc t
      SV.applyValue vInvalid (SV.toValue tt)

caseSatResultPrim :: SharedContext SAWCtx -> SV.SatResult
                  -> SV.Value -> SV.Value
                  -> IO SV.Value
caseSatResultPrim sc sr vUnsat vSat = do
  case sr of
    SV.Unsat -> return vUnsat
    SV.Sat v -> do t <- mkTypedTerm sc =<< scFiniteValue sc v
                   SV.applyValue vSat (SV.toValue t)
    SV.SatMulti pairs -> do
      let fvs = map snd pairs
      ts <- mapM (scFiniteValue sc) fvs
      t <- scTuple sc ts
      tt <- mkTypedTerm sc t
      SV.applyValue vUnsat (SV.toValue tt)

envCmd :: TopLevel ()
envCmd = do
  m <- rwTypes <$> getTopLevelRW
  let showLName = getVal
  io $ sequence_ [ putStrLn (showLName x ++ " : " ++ pShow v) | (x, v) <- Map.assocs m ]

exitPrim :: Integer -> IO ()
exitPrim code = Exit.exitWith exitCode
  where
    exitCode = if code /= 0
               then Exit.ExitFailure (fromInteger code)
               else Exit.ExitSuccess

timePrim :: TopLevel SV.Value -> TopLevel SV.Value
timePrim a = do
  t1 <- liftIO $ getCPUTime
  r <- a
  t2 <- liftIO $ getCPUTime
  let t :: Double
      t = fromIntegral (t2-t1) * 1e-12
  liftIO $ printf "Time: %9.3fs\n" t
  return r<|MERGE_RESOLUTION|>--- conflicted
+++ resolved
@@ -183,8 +183,6 @@
     Left err -> fail $ "Reading AIG failed: " ++ err
     Right ntk -> return ntk
 
-<<<<<<< HEAD
-=======
 saveAIGPrim :: String -> AIGNetwork -> TopLevel ()
 saveAIGPrim f n = io $ AIG.writeAiger f n
 
@@ -194,10 +192,6 @@
     [l] -> do _ <- io $ GIA.writeCNF be l f
               return ()
     _ -> fail "save_aig_as_cnf: non-boolean term"
-
-bitblastPrimitives :: AIG.IsAIG l g => g s -> Map.Map Ident (BBSim.BValue (l s))
-bitblastPrimitives _ = Map.empty
->>>>>>> f144b4b4
 
 -- | Tranlsate a SAWCore term into an AIG
 bitblastPrim :: SharedContext s -> TypedTerm s -> IO AIGNetwork
