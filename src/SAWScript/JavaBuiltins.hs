--- conflicted
+++ resolved
@@ -298,17 +298,10 @@
                -> [ExtCns Term]
                -> [(String, FirstOrderValue)]
                -> IO ()
-<<<<<<< HEAD
-showCexResults sc opts ms vs exts vals = do
-  putStrLn $ "When verifying " ++ specName ms ++ ":"
-  putStrLn $ "Proof of " ++ vsVCName vs ++ " failed."
-  putStrLn $ "Counterexample:"
-=======
 showCexResults vpopts sc opts ms vs exts vals = do
   printOutLn vpopts Info $ "When verifying " ++ specName ms ++ ":"
   printOutLn vpopts Info $ "Proof of " ++ vsVCName vs ++ " failed."
   printOutLn vpopts Info $ "Counterexample:"
->>>>>>> b87960c2
   let showVal v = show <$> (Cryptol.runEval SS.quietEvalOpts (Cryptol.ppValue (cryptolPPOpts opts) (exportFirstOrderValue v)))
   mapM_ (\(n, v) -> do vdoc <- showVal v
                        printOutLn vpopts Info ("  " ++ n ++ ": " ++ vdoc)) vals
