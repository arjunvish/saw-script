--- conflicted
+++ resolved
@@ -27,12 +27,9 @@
 import qualified Verifier.Java.Simulator as JSS
 import qualified Verifier.Java.SAWBackend as JSS
 
-<<<<<<< HEAD
 import Verifier.SAW.Evaluator
 import Verifier.SAW.Recognizer
-=======
 import Verifier.SAW.FiniteValue
->>>>>>> 48b76cbd
 import Verifier.SAW.SharedTerm
 import Verifier.SAW.TypedAST
 
@@ -225,11 +222,7 @@
 showCexResults :: SharedContext JSSCtx
                -> JavaMethodSpecIR
                -> VerifyState
-<<<<<<< HEAD
-               -> [(String, SS.Value SAWCtx)]
-=======
                -> [(String, FiniteValue)]
->>>>>>> 48b76cbd
                -> IO ()
 showCexResults sc ms vs vals = do
   putStrLn $ "When verifying " ++ specName ms ++ ":"
