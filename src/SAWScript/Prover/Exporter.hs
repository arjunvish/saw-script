--- conflicted
+++ resolved
@@ -15,14 +15,10 @@
   , writeSMTLib2
   , write_smtlib2
   , writeUnintSMTLib2
-<<<<<<< HEAD
-  , writeCoq
-=======
   , writeCoqCryptolPrimitivesForSAWCore
   , writeCoqCryptolModule
   , writeCoqSAWCorePrelude
   , writeCoqTerm
->>>>>>> 357fd04a
   , writeCore
 
     -- * Misc
@@ -51,13 +47,6 @@
 import qualified Verifier.SAW.Translation.Coq as Coq
 import Verifier.SAW.TypedAST (mkModuleName)
 import Verifier.SAW.TypedTerm
-<<<<<<< HEAD
-import Verifier.SAW.FiniteValue
-import Verifier.SAW.Recognizer(asPi, asPiList, asBoolType)
-import Verifier.SAW.ExternalFormat(scWriteExternal)
-import qualified Verifier.SAW.Export.Coq as Coq
-=======
->>>>>>> 357fd04a
 import qualified Verifier.SAW.Simulator.BitBlast as BBSim
 import qualified Verifier.SAW.UntypedAST as Un
 
@@ -199,11 +188,6 @@
 writeCore :: FilePath -> Term -> IO ()
 writeCore path t = writeFile path (scWriteExternal t)
 
-<<<<<<< HEAD
-writeCoq :: String -> FilePath -> Term -> IO ()
-writeCoq name path t = do
-  case Coq.translateDefDocImports True name t of
-=======
 coqTranslationConfiguration :: Coq.TranslationConfiguration
 coqTranslationConfiguration = Coq.TranslationConfiguration
   { Coq.translateVectorsAsCoqVectors = True
@@ -213,13 +197,10 @@
 writeCoqTerm :: String -> FilePath -> Term -> IO ()
 writeCoqTerm name path t = do
   case Coq.translateTermAsDeclImports coqTranslationConfiguration name t of
->>>>>>> 357fd04a
     Left err -> putStrLn $ "Error translating: " ++ show err
     Right doc -> case path of
       "" -> print doc
       _ -> writeFile path (show doc)
-<<<<<<< HEAD
-=======
 
 writeCoqCryptolModule :: FilePath -> FilePath -> IO ()
 writeCoqCryptolModule inputFile outputFile = do
@@ -275,7 +256,6 @@
   writeFile outputFile (show . vcat $ [ Coq.preamblePlus coqTranslationConfiguration extraPreamble
                                       , doc
                                       ])
->>>>>>> 357fd04a
 
 -- | Tranlsate a SAWCore term into an AIG
 bitblastPrim :: (AIG.IsAIG l g) => AIG.Proxy l g -> SharedContext -> Term -> IO (AIG.Network l g)
