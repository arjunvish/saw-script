--- conflicted
+++ resolved
@@ -60,20 +60,16 @@
 forallSBool_ = ask >>= liftIO . svMkSymVar (Just ALL) KBool Nothing
 
 existsSBool_ :: Symbolic SBool
-<<<<<<< HEAD
-existsSBool_ = svMkSymVar (Just EX) KBool Nothing
+existsSBool_ = ask >>= liftIO . svMkSymVar (Just EX) KBool Nothing
 
 forallSInteger :: String -> Symbolic SInteger
-forallSInteger nm = svMkSymVar (Just ALL) KUnbounded (Just nm)
+forallSInteger nm = ask >>= liftIO . svMkSymVar (Just ALL) KUnbounded (Just nm)
 
 existsSInteger :: String -> Symbolic SInteger
-existsSInteger nm = svMkSymVar (Just EX) KUnbounded (Just nm)
+existsSInteger nm = ask >>= liftIO . svMkSymVar (Just EX) KUnbounded (Just nm)
 
 forallSInteger_ :: Symbolic SInteger
-forallSInteger_ = svMkSymVar (Just ALL) KUnbounded Nothing
+forallSInteger_ = ask >>= liftIO . svMkSymVar (Just ALL) KUnbounded Nothing
 
 existsSInteger_ :: Symbolic SInteger
-existsSInteger_ = svMkSymVar (Just EX) KUnbounded Nothing
-=======
-existsSBool_ = ask >>= liftIO . svMkSymVar (Just EX) KBool Nothing
->>>>>>> 2eb3db97
+existsSInteger_ = ask >>= liftIO . svMkSymVar (Just EX) KUnbounded Nothing