--- conflicted
+++ resolved
@@ -24,12 +24,9 @@
   , isDataType
   , asNatLit
   , asLambda
-<<<<<<< HEAD
   , asPi
   , asPiList
-=======
   , asLocalVar
->>>>>>> 3989b489
     -- * Prelude recognizers.
   , asBool
   , asBoolType
@@ -136,7 +133,6 @@
 asLambda (unwrapTermF -> Lambda (PVar s 0 _) ty body) = return (s, ty, body)
 asLambda _ = fail "not a lambda"
 
-<<<<<<< HEAD
 asPi :: (Monad m, Termlike t) => Recognizer m t (String, t, t)
 asPi (unwrapTermF -> Pi nm tp body) = return (nm, tp, body)
 asPi _ = fail "not a Pi term"
@@ -147,11 +143,9 @@
 asPiList = go []
   where go r (asPi -> Just (nm,tp,rhs)) = go ((nm,tp):r) rhs
         go r rhs = (reverse r, rhs)
-=======
 asLocalVar :: (Monad m, Termlike t) => Recognizer m t (DeBruijnIndex, t)
 asLocalVar (unwrapTermF -> LocalVar i ty) = return (i, ty)
 asLocalVar _ = fail "not a local variable"
->>>>>>> 3989b489
 
 -- | Returns term as a constant Boolean if it is one.
 asBool :: (Monad f, Termlike t) => Recognizer f t Bool
