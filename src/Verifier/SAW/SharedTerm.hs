{-# LANGUAGE ImplicitParams #-}
{-# LANGUAGE RankNTypes #-}
{-# LANGUAGE ScopedTypeVariables #-}
{-# LANGUAGE ViewPatterns #-}

module Verifier.SAW.SharedTerm
  ( TermF(..)
  , Ident, mkIdent
  , SharedTerm(..)
  , SharedContext(..)
  , TermIndex
  , AppCacheRef
  , getTerm
  , instantiateVarList
  , unwrapSharedTerm
  , mkSharedContext
    -- ** Implicit versions of functions.
  , scFreshGlobal
  , scModule
  , scApply
  , scApplyAll
  , scMkRecord
  , scRecordSelect
  , scApplyCtor
  , scFun
<<<<<<< HEAD
  , scNat
  , scInteger
  , scTermF
=======
  , scFunAll
  , scLiteral
  , scTuple
  , scTupleType
>>>>>>> 4618a5ad
  , scTypeOf
  , scPrettyTerm
  , scViewAsBool
  , scViewAsNum
    -- ** Utilities
--  , scTrue
--  , scFalse
  ) where

import Control.Applicative ((<$>), pure, (<*>))
import Control.Concurrent.MVar
import qualified Control.Monad.State as State
import Control.Monad.Trans (lift)
import Data.IORef
import Data.Map (Map)
import qualified Data.Map as Map
import Data.Word
import Data.Foldable hiding (sum)
import Data.Traversable
import Prelude hiding (mapM, maximum)
import Text.PrettyPrint.HughesPJ

import Verifier.SAW.Cache
import Verifier.SAW.Change
import Verifier.SAW.TypedAST hiding (instantiateVarList)

type TermIndex = Word64
type VarIndex = Word64

data SharedTerm s
  = STVar !VarIndex !Ident !(SharedTerm s)
  | STApp !TermIndex !(TermF (SharedTerm s))

instance Eq (SharedTerm s) where
  STVar x _ _ == STVar y _ _ = x == y
  STApp x _ == STApp y _ = x == y
  _ == _ = False

instance Ord (SharedTerm s) where
  compare (STVar x _ _) (STVar y _ _) = compare x y
  compare STVar{} _ = LT
  compare _ STVar{} = GT
  compare (STApp x _) (STApp y _) = compare x y

unwrapSharedTerm :: SharedTerm s -> TermF (SharedTerm s)
unwrapSharedTerm (STApp _ tf) = tf

-- | Operations that are defined, but not 
data SharedContext s = SharedContext
  { -- | Returns the current module for the underlying global theory.
    scModuleFn :: IO Module
     -- Returns the globals in the current scope as a record of functions.
  , scFreshGlobalFn   :: Ident -> SharedTerm s -> IO (SharedTerm s)
     -- | @scApplyFn f x@ returns the result of applying @x@ to a lambda function @x@.
  , scDefTermFn       :: TypedDef -> IO (SharedTerm s)
  , scApplyFn         :: SharedTerm s -> SharedTerm s -> IO (SharedTerm s)
  , scMkRecordFn      :: Map FieldName (SharedTerm s) -> IO (SharedTerm s)
  , scRecordSelectFn  :: SharedTerm s -> FieldName -> IO (SharedTerm s)
  , scApplyCtorFn     :: TypedCtor -> [SharedTerm s] -> IO (SharedTerm s)
  , scFunFn           :: SharedTerm s -> SharedTerm s -> IO (SharedTerm s)
  , scLiteralFn       :: Integer -> IO (SharedTerm s)
  , scTupleFn         :: [SharedTerm s] -> IO (SharedTerm s)
  , scTupleTypeFn     :: [SharedTerm s] -> IO (SharedTerm s)
  , scTypeOfFn        :: SharedTerm s -> IO (SharedTerm s)
  , scPrettyTermDocFn :: SharedTerm s -> Doc
  , scViewAsBoolFn    :: SharedTerm s -> Maybe Bool
  , scViewAsNumFn     :: SharedTerm s -> Maybe Integer
  , scInstVarListFn   :: DeBruijnIndex -> [SharedTerm s] -> SharedTerm s -> IO (SharedTerm s)
  }

scModule :: (?sc :: SharedContext s) => IO Module
scModule = scModuleFn ?sc

scApply :: (?sc :: SharedContext s) => SharedTerm s -> SharedTerm s -> IO (SharedTerm s)
scApply = scApplyFn ?sc

scApplyAll :: (?sc :: SharedContext s) => SharedTerm s -> [SharedTerm s] -> IO (SharedTerm s)
scApplyAll = foldlM scApply

scMkRecord :: (?sc :: SharedContext s) => Map String (SharedTerm s) -> IO (SharedTerm s)
scMkRecord = scMkRecordFn ?sc

scRecordSelect :: (?sc :: SharedContext s) => SharedTerm s -> FieldName -> IO (SharedTerm s)
scRecordSelect = scRecordSelectFn ?sc

scApplyCtor :: (?sc :: SharedContext s) => TypedCtor -> [SharedTerm s] -> IO (SharedTerm s)
scApplyCtor = scApplyCtorFn ?sc

<<<<<<< HEAD
scNat :: (?sc :: SharedContext s) => Integer -> IO (SharedTerm s)
scNat = error "scNat unimplemented"

scInteger :: (?sc :: SharedContext s) => Integer -> IO (SharedTerm s)
scInteger = scIntegerFn ?sc
=======
scLiteral :: (?sc :: SharedContext s) => Integer -> IO (SharedTerm s)
scLiteral = scLiteralFn ?sc

scTuple :: (?sc :: SharedContext s) => [SharedTerm s] -> IO (SharedTerm s)
scTuple = scTupleFn ?sc

scTupleType :: (?sc :: SharedContext s) => [SharedTerm s] -> IO (SharedTerm s)
scTupleType = scTupleTypeFn ?sc
>>>>>>> 4618a5ad

scTypeOf :: (?sc :: SharedContext s) => SharedTerm s -> IO (SharedTerm s)
scTypeOf = scTypeOfFn ?sc

-- | Create a global variable with the given identifier (which may be "_") and type.
scFreshGlobal :: (?sc :: SharedContext s)
              => Ident -> SharedTerm s 
              -> IO (SharedTerm s)
scFreshGlobal = scFreshGlobalFn ?sc

-- | Returns term as a constant Boolean if it can be evaluated as one.
scViewAsBool :: (?sc :: SharedContext s) => SharedTerm s -> Maybe Bool
scViewAsBool = scViewAsBoolFn ?sc

-- | Returns term as an integer if it is an integer, signed bitvector, or unsigned
-- bitvector.
scViewAsNum :: (?sc :: SharedContext s) => SharedTerm s -> Maybe Integer
scViewAsNum = scViewAsNumFn ?sc

scPrettyTerm :: (?sc :: SharedContext s) => SharedTerm s -> String
scPrettyTerm t = show (scPrettyTermDocFn ?sc t)

scFun :: (?sc :: SharedContext s) => SharedTerm s -> SharedTerm s -> IO (SharedTerm s)
scFun = scFunFn ?sc

scFunAll :: (?sc :: SharedContext s) => [SharedTerm s] -> SharedTerm s -> IO (SharedTerm s)
scFunAll argTypes resultType = foldrM scFun resultType argTypes

-- 
data AppCache s = AC { acBindings :: !(Map (TermF (SharedTerm s)) (SharedTerm s))
                     , acNextIdx :: !Word64
                     }

newtype AppCacheRef s = ACR (MVar (AppCache s))

emptyAppCache :: AppCache s
emptyAppCache = AC Map.empty 0

newAppCacheRef :: IO (AppCacheRef s)
newAppCacheRef = ACR <$> newMVar emptyAppCache

-- | Return term for application using existing term in cache if it is avaiable.
getTerm :: AppCacheRef s -> TermF (SharedTerm s) -> IO (SharedTerm s)
getTerm (ACR r) a =
  modifyMVar r $ \s -> do
    case Map.lookup a (acBindings s) of
      Just t -> return (s,t)
      Nothing -> seq s' $ return (s',t)
        where t = STApp (acNextIdx s) a
              s' = s { acBindings = Map.insert a t (acBindings s)
                     , acNextIdx = acNextIdx s + 1
                     }

asIntLit :: SharedTerm s -> Maybe Integer
asIntLit (STApp _ (IntLit i)) = Just i
asIntLit _ = Nothing

asApp :: SharedTerm s -> Maybe (SharedTerm s, SharedTerm s)
asApp (STApp _ (App t u)) = Just (t,u)
asApp _ = Nothing

asApp3Of :: SharedTerm s -> SharedTerm s -> Maybe (SharedTerm s, SharedTerm s, SharedTerm s)
asApp3Of op s3 = do
  (s2,a3) <- asApp s3
  (s1,a2) <- asApp s2
  (s0,a1) <- asApp s1
  if s0 == op then return (a1,a2,a3) else fail ""

{-
data LocalVarTypeMap s = LVTM { lvtmMap :: Map Integer (SharedTerm s) }

consLocalVarType :: LocalVarTypeMap s -> Ident -> SharedTerm s -> LocalVarTypeMap s
consLocalVarType = undefined

localVarType :: DeBruijnIndex -> LocalVarTypeMap s -> SharedTerm s
localVarType = undefined
-}

-- | Substitute var 0 in first term for second term, and shift all variable
-- references down.
subst0 :: AppCacheRef s -> SharedTerm s -> SharedTerm s -> IO (SharedTerm s)
subst0 = undefined

sortOfTerm :: AppCacheRef s -> SharedTerm s -> IO Sort
sortOfTerm ac t = do
  STApp _ (Sort s) <- typeOf ac t
  return s

mkSharedSort :: AppCacheRef s -> Sort -> IO (SharedTerm s)
mkSharedSort ac s = getTerm ac (Sort s)

typeOf :: AppCacheRef s
       -> SharedTerm s
       -> IO (SharedTerm s)
typeOf ac (STVar _ _ tp) = return tp
typeOf ac (STApp _ tf) =
  case tf of
    LocalVar _ tp -> return tp
    GlobalDef d -> return (defType d)
    Lambda (PVar i _ _) tp rhs -> do
      rtp <- typeOf ac rhs
      getTerm ac (Pi i tp rtp)
    App x y -> do
      STApp _ (Pi _i _ rhs) <- typeOf ac x
      subst0 ac rhs y
    Pi _ tp rhs -> do
      ltp <- sortOfTerm ac tp
      rtp <- sortOfTerm ac rhs
      mkSharedSort ac (max ltp rtp)
    TupleValue l -> getTerm ac . TupleType =<< mapM (typeOf ac) l
    TupleType l -> mkSharedSort ac . maximum =<< mapM (sortOfTerm ac) l
    RecordValue m -> getTerm ac . RecordType =<< mapM (typeOf ac) m
    RecordSelector t f -> do
      STApp _ (RecordType m) <- typeOf ac t
      let Just tp = Map.lookup f m
      return tp
    RecordType m -> mkSharedSort ac . maximum =<< mapM (sortOfTerm ac) m
    CtorValue c args -> undefined c args
    CtorType dt args -> undefined dt args
    Sort s -> mkSharedSort ac (sortOf s)
    Let defs rhs -> undefined defs rhs
    IntLit i -> undefined i
    ArrayValue tp _ -> undefined tp
    EqType{} -> undefined 
    Oracle{} -> undefined

mkSharedContext :: Module -> IO (SharedContext s)
mkSharedContext m = do
  vr <- newMVar  0 -- ^ Reference for getting variables.
  cr <- newAppCacheRef
  let getDef sym =
        case findDef m (mkIdent (moduleName m) sym) of
          Nothing -> fail $ "Failed to find " ++ show sym ++ " in module."
          Just d -> sharedTerm cr (Term (GlobalDef d))
  let freshGlobal sym tp = do
        i <- modifyMVar vr (\i -> return (i,i+1))
        return (STVar i sym tp)
  integerToSignedOp   <- getDef "integerToSigned"
  integerToUnsignedOp <- getDef "integerToUnsigned"
  let viewAsNum (asIntLit -> Just i) = Just i
      viewAsNum (asApp3Of integerToSignedOp -> Just (_,_,asIntLit -> Just i)) = Just i
      viewAsNum (asApp3Of integerToUnsignedOp -> Just (_,_,asIntLit -> Just i)) = Just i
      viewAsNum _ = Nothing
  return SharedContext {
             scModuleFn = return m
           , scFreshGlobalFn = freshGlobal
           , scDefTermFn = undefined
           , scApplyFn = \f x -> getTerm cr (App f x)
           , scMkRecordFn = undefined
           , scRecordSelectFn = undefined
           , scApplyCtorFn = undefined
           , scFunFn = \a b -> do b' <- Verifier.SAW.SharedTerm.incVars cr 0 1 b
                                  getTerm cr (Pi "_" a b')
           , scLiteralFn = getTerm cr . IntLit
           , scTupleFn = getTerm cr . TupleValue
           , scTupleTypeFn = getTerm cr . TupleType
           , scTypeOfFn = typeOf cr
           , scPrettyTermDocFn = undefined
           , scViewAsBoolFn = undefined
           , scViewAsNumFn = viewAsNum
           , scInstVarListFn = instantiateVarList cr
           }

{-
-- | Monadic fold with memoization
foldSharedTermM :: forall s b m . Monad m 
                => (VarIndex -> Ident -> SharedTerm s -> m b)
                -> (TermF b -> m b) -> SharedTerm s -> m b
foldSharedTermM g f = \t -> State.evalStateT (go t) Map.empty
  where
    go :: SharedTerm s -> State.StateT (Map TermIndex b) m b
    go (STVar i sym tp) = lift $ g i sym tp
    go (STApp i t) = do
      memo <- State.get
      case Map.lookup i memo of
        Just x  -> return x
        Nothing -> do
          t' <- Traversable.mapM go t
          x <- lift (f t')
          State.modify (Map.insert i x)
          return x
-}

-- | The inverse function to @sharedTerm@.
unshare :: forall s. SharedTerm s -> Term
unshare t = State.evalState (go t) Map.empty
  where
    go :: SharedTerm s -> State.State (Map TermIndex Term) Term
    go (STVar i sym tp) = error "unshare STVar"
    go (STApp i t) = do
      memo <- State.get
      case Map.lookup i memo of
        Just x  -> return x
        Nothing -> do
          x <- Term <$> traverse go t
          State.modify (Map.insert i x)
          return x

sharedTerm :: AppCacheRef s -> Term -> IO (SharedTerm s)
sharedTerm mvar = go
    where go (Term termf) = getTerm mvar =<< traverse go termf

instantiateVars :: forall s. AppCacheRef s
                -> (DeBruijnIndex -> DeBruijnIndex -> ChangeT IO (SharedTerm s)
                                  -> ChangeT IO (IO (SharedTerm s)))
                -> DeBruijnIndex -> SharedTerm s -> ChangeT IO (SharedTerm s)
instantiateVars ac f initialLevel t =
    do cache <- newCache
       let ?cache = cache in go initialLevel t
  where
    goList :: (?cache :: Cache (ChangeT IO) (TermIndex, DeBruijnIndex) (SharedTerm s)) =>
              DeBruijnIndex -> [SharedTerm s] -> ChangeT IO [SharedTerm s]
    goList l xs = preserve xs $
      case xs of
        [] -> pure []
        e:r -> (:) <$> go l e <*> goList (l+1) r

    go :: (?cache :: Cache (ChangeT IO) (TermIndex, DeBruijnIndex) (SharedTerm s)) =>
          DeBruijnIndex -> SharedTerm s -> ChangeT IO (SharedTerm s)
    go l t@(STVar {}) = pure t
    go l t@(STApp tidx tf) =
        useCache ?cache (tidx, l) (preserveChangeT t $ go' l tf)
    go' :: (?cache :: Cache (ChangeT IO) (TermIndex, DeBruijnIndex) (SharedTerm s)) =>
           DeBruijnIndex -> TermF (SharedTerm s) -> ChangeT IO (IO (SharedTerm s))
    go' l tf =
      case tf of
        LocalVar i tp
          | i < l            -> getTerm ac <$> (LocalVar i <$> go (l-(i+1)) tp)
          | otherwise        -> f l i (go (l-(i+1)) tp)
        Lambda i tp rhs      -> getTerm ac <$> (Lambda i <$> go l tp <*> go (l+1) rhs)
        App x y              -> getTerm ac <$> (App <$> go l x <*> go l y)
        Pi i lhs rhs         -> getTerm ac <$> (Pi i <$> go l lhs <*> go (l+1) rhs)
        TupleValue ll        -> getTerm ac <$> (TupleValue <$> changeList (go l) ll)
        TupleType ll         -> getTerm ac <$> (TupleType <$> changeList (go l) ll)
        RecordValue m        -> getTerm ac <$> (RecordValue <$> traverse (go l) m)
        RecordSelector x fld -> getTerm ac <$> (RecordSelector <$> go l x <*> pure fld)
        RecordType m         -> getTerm ac <$> (RecordType <$> traverse (go l) m)
        CtorValue c ll       -> getTerm ac <$> (CtorValue c <$> goList l ll)
        CtorType dt ll       -> getTerm ac <$> (CtorType dt <$> goList l ll)
        Let defs r           -> getTerm ac <$> (Let <$> changeList procDef defs <*> go l' r)
          where l' = l + length defs
                procDef :: LocalDef String (SharedTerm s) -> ChangeT IO (LocalDef String (SharedTerm s))
                procDef (LocalFnDef sym tp eqs) =
                    LocalFnDef sym <$> go l tp <*> changeList procEq eqs
                procEq :: DefEqn (SharedTerm s) -> ChangeT IO (DefEqn (SharedTerm s))
                procEq (DefEqn pats rhs) = DefEqn pats <$> go eql rhs
                  where eql = l' + sum (patBoundVarCount <$> pats)
        EqType lhs rhs       -> getTerm ac <$> (EqType <$> go l lhs <*> go l rhs)
        Oracle s prop        -> getTerm ac <$> (Oracle s <$> go l prop)
        _ -> return <$> pure t

-- | @incVars j k t@ increments free variables at least @j@ by @k@.
-- e.g., incVars 1 2 (C ?0 ?1) = C ?0 ?3
incVarsChangeT :: AppCacheRef s
               -> DeBruijnIndex -> DeBruijnIndex -> SharedTerm s -> ChangeT IO (SharedTerm s)
incVarsChangeT ac initialLevel j
    | j == 0 = return
    | j >  0 = instantiateVars ac fn initialLevel
    where
      fn _ i t = taint $ getTerm ac <$> (LocalVar (i+j) <$> t)

incVars :: AppCacheRef s
        -> DeBruijnIndex -> DeBruijnIndex -> SharedTerm s -> IO (SharedTerm s)
incVars ac i j t = commitChangeT (incVarsChangeT ac i j t)

-- | Substitute @t0@ for variable @k@ in @t@ and decrement all higher
-- dangling variables.
instantiateVarChangeT :: forall s. AppCacheRef s
                      -> DeBruijnIndex -> SharedTerm s -> SharedTerm s
                      -> ChangeT IO (SharedTerm s)
instantiateVarChangeT ac k t0 t =
    do cache <- newCache
       let ?cache = cache in instantiateVars ac fn 0 t
  where -- Use map reference to memoize instantiated versions of t.
        term :: (?cache :: Cache (ChangeT IO) DeBruijnIndex (SharedTerm s)) =>
                DeBruijnIndex -> ChangeT IO (SharedTerm s)
        term i = useCache ?cache i (incVarsChangeT ac 0 i t0)
        -- Instantiate variable 0.
        fn :: (?cache :: Cache (ChangeT IO) DeBruijnIndex (SharedTerm s)) =>
              DeBruijnIndex -> DeBruijnIndex -> ChangeT IO (SharedTerm s)
                            -> ChangeT IO (IO (SharedTerm s))
        fn i j t | j  > i + k = taint $ getTerm ac <$> (LocalVar (j - 1) <$> t)
                 | j == i + k = taint $ return <$> term i
                 | otherwise  = getTerm ac <$> (LocalVar j <$> t)

instantiateVar :: AppCacheRef s
               -> DeBruijnIndex -> SharedTerm s -> SharedTerm s -> IO (SharedTerm s)
instantiateVar ac k t0 t = commitChangeT (instantiateVarChangeT ac k t0 t)

-- | Substitute @ts@ for variables @[k .. k + length ts - 1]@ and
-- decrement all higher loose variables by @length ts@.
instantiateVarListChangeT :: forall s. AppCacheRef s
                          -> DeBruijnIndex -> [SharedTerm s]
                          -> SharedTerm s -> ChangeT IO (SharedTerm s)
instantiateVarListChangeT _ _ [] t = return t
instantiateVarListChangeT ac k ts t =
    do caches <- mapM (const newCache) ts
       instantiateVars ac (fn (zip caches ts)) 0 t
  where
    l = length ts
    -- Memoize instantiated versions of ts.
    term :: (Cache (ChangeT IO) DeBruijnIndex (SharedTerm s), SharedTerm s)
         -> DeBruijnIndex -> ChangeT IO (SharedTerm s)
    term (cache, t) i = useCache cache i (incVarsChangeT ac 0 i t)
    -- Instantiate variables [k .. k+l-1].
    fn :: [(Cache (ChangeT IO) DeBruijnIndex (SharedTerm s), SharedTerm s)]
       -> DeBruijnIndex -> DeBruijnIndex -> ChangeT IO (SharedTerm s)
       -> ChangeT IO (IO (SharedTerm s))
    fn rs i j t | j >= i + k + l = taint $ getTerm ac <$> (LocalVar (j - l) <$> t)
                | j >= i + k     = taint $ return <$> term (rs !! (j - i - k)) i
                | otherwise      = getTerm ac <$> (LocalVar j <$> t)

instantiateVarList :: AppCacheRef s
                   -> DeBruijnIndex -> [SharedTerm s] -> SharedTerm s -> IO (SharedTerm s)
instantiateVarList ac k ts t = commitChangeT (instantiateVarListChangeT ac k ts t)<|MERGE_RESOLUTION|>--- conflicted
+++ resolved
@@ -23,16 +23,11 @@
   , scRecordSelect
   , scApplyCtor
   , scFun
-<<<<<<< HEAD
   , scNat
-  , scInteger
-  , scTermF
-=======
   , scFunAll
   , scLiteral
   , scTuple
   , scTupleType
->>>>>>> 4618a5ad
   , scTypeOf
   , scPrettyTerm
   , scViewAsBool
@@ -121,13 +116,9 @@
 scApplyCtor :: (?sc :: SharedContext s) => TypedCtor -> [SharedTerm s] -> IO (SharedTerm s)
 scApplyCtor = scApplyCtorFn ?sc
 
-<<<<<<< HEAD
 scNat :: (?sc :: SharedContext s) => Integer -> IO (SharedTerm s)
 scNat = error "scNat unimplemented"
 
-scInteger :: (?sc :: SharedContext s) => Integer -> IO (SharedTerm s)
-scInteger = scIntegerFn ?sc
-=======
 scLiteral :: (?sc :: SharedContext s) => Integer -> IO (SharedTerm s)
 scLiteral = scLiteralFn ?sc
 
@@ -136,7 +127,6 @@
 
 scTupleType :: (?sc :: SharedContext s) => [SharedTerm s] -> IO (SharedTerm s)
 scTupleType = scTupleTypeFn ?sc
->>>>>>> 4618a5ad
 
 scTypeOf :: (?sc :: SharedContext s) => SharedTerm s -> IO (SharedTerm s)
 scTypeOf = scTypeOfFn ?sc
